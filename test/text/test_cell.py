--- conflicted
+++ resolved
@@ -2,13 +2,8 @@
 
 import pytest
 
-<<<<<<< HEAD
 from fpdf import FPDF, XPos, YPos, FPDFException
 from test.conftest import assert_pdf_equal
-=======
-import fpdf
-from test.conftest import assert_pdf_equal, LOREM_IPSUM
->>>>>>> 4acaaec6
 
 TEXT_SIZE, SPACING = 36, 1.15
 LINE_HEIGHT = TEXT_SIZE * SPACING
@@ -128,13 +123,8 @@
     assert_pdf_equal(pdf, HERE / "cell_without_w_nor_h.pdf", tmp_path)
 
 
-<<<<<<< HEAD
 def test_cell_missing_text_or_width(tmp_path):
     pdf = FPDF()
-=======
-def test_cell_missing_text_or_width():
-    pdf = fpdf.FPDF()
->>>>>>> 4acaaec6
     pdf.add_page()
     pdf.set_font("Times", size=16)
     with pytest.raises(ValueError) as error:
@@ -173,13 +163,8 @@
     assert_pdf_equal(pdf, HERE / "cell_markdown_with_ttf_fonts.pdf", tmp_path)
 
 
-<<<<<<< HEAD
 def test_cell_markdown_missing_ttf_font(tmp_path):
     pdf = FPDF()
-=======
-def test_cell_markdown_missing_ttf_font():
-    pdf = fpdf.FPDF()
->>>>>>> 4acaaec6
     pdf.add_page()
     pdf.add_font("Roboto", fname=HERE / "../fonts/Roboto-Regular.ttf")
     pdf.set_font("Roboto", size=60)
