import logging
from pathlib import Path
from subprocess import Popen

import pytest

from fpdf import FPDF, FPDFException
from fpdf.drawing import DeviceRGB
from fpdf.fonts import FontFace
from test.conftest import assert_pdf_equal, LOREM_IPSUM


HERE = Path(__file__).resolve().parent

TABLE_DATA = (
    ("First name", "Last name", "Age", "City"),
    ("Jules", "Smith", "34", "San Juan"),
    ("Mary", "Ramos", "45", "Orlando"),
    ("Carlson", "Banks", "19", "Los Angeles"),
    ("Lucas", "Cimon", "31", "Angers"),
)
MULTILINE_TABLE_DATA = (
    ("Extract", "Text length"),
    (LOREM_IPSUM[:200], str(len(LOREM_IPSUM[:200]))),
    (LOREM_IPSUM[200:400], str(len(LOREM_IPSUM[200:400]))),
    (LOREM_IPSUM[400:600], str(len(LOREM_IPSUM[400:600]))),
    (LOREM_IPSUM[600:800], str(len(LOREM_IPSUM[600:800]))),
    (LOREM_IPSUM[800:1000], str(len(LOREM_IPSUM[800:1000]))),
    (LOREM_IPSUM[1000:1200], str(len(LOREM_IPSUM[1000:1200]))),
)


def test_table_simple(tmp_path):
    pdf = FPDF()
    pdf.add_page()
    pdf.set_font("Times", size=16)
    with pdf.table() as table:
        for data_row in TABLE_DATA:
            row = table.row()
            for datum in data_row:
                row.cell(datum)
    assert_pdf_equal(pdf, HERE / "table_simple.pdf", tmp_path)


def test_table_with_no_row():
    pdf = FPDF()
    pdf.add_page()
    pdf.set_font("Times", size=16)
    with pdf.table():
        pass


def test_table_with_no_column():
    pdf = FPDF()
    pdf.add_page()
    pdf.set_font("Times", size=16)
    with pdf.table() as table:
        for _ in TABLE_DATA:
            table.row()


def test_table_with_syntactic_sugar(tmp_path):
    pdf = FPDF()
    pdf.add_page()
    pdf.set_font("Times", size=16)
    with pdf.table(TABLE_DATA):
        pass
    assert_pdf_equal(pdf, HERE / "table_simple.pdf", tmp_path)

    pdf = FPDF()
    pdf.add_page()
    pdf.set_font("Times", size=16)
    with pdf.table() as table:
        table.row(TABLE_DATA[0])
        table.row(TABLE_DATA[1])
        table.row(TABLE_DATA[2])
        table.row(TABLE_DATA[3])
        table.row(TABLE_DATA[4])
    assert_pdf_equal(pdf, HERE / "table_simple.pdf", tmp_path)


def test_table_with_fixed_col_width(tmp_path):
    pdf = FPDF()
    pdf.add_page()
    pdf.set_font("Times", size=16)
    with pdf.table(col_widths=pdf.epw / 5) as table:
        for data_row in TABLE_DATA:
            row = table.row()
            for datum in data_row:
                row.cell(datum)
    assert_pdf_equal(pdf, HERE / "table_with_fixed_col_width.pdf", tmp_path)


def test_table_with_varying_col_widths(tmp_path):
    pdf = FPDF()
    pdf.add_page()
    pdf.set_font("Times", size=16)
    with pdf.table(col_widths=(30, 30, 10, 30)) as table:
        for data_row in TABLE_DATA:
            row = table.row()
            for datum in data_row:
                row.cell(datum)
    assert_pdf_equal(pdf, HERE / "table_with_varying_col_widths.pdf", tmp_path)


def test_table_with_invalid_col_widths():
    pdf = FPDF()
    pdf.add_page()
    pdf.set_font("Times", size=16)
    with pytest.raises(ValueError):
        with pdf.table(col_widths=(20, 30, 50)) as table:
            for data_row in TABLE_DATA:
                row = table.row()
                for datum in data_row:
                    row.cell(datum)


def test_table_with_fixed_row_height(tmp_path):
    pdf = FPDF()
    pdf.add_page()
    pdf.set_font("Times", size=16)
    with pdf.table(line_height=2.5 * pdf.font_size) as table:
        for data_row in TABLE_DATA:
            row = table.row()
            for datum in data_row:
                row.cell(datum)
    assert_pdf_equal(pdf, HERE / "table_with_fixed_row_height.pdf", tmp_path)


def test_table_with_multiline_cells(tmp_path):
    pdf = FPDF()
    pdf.add_page()
    pdf.set_font("Times", size=16)
    with pdf.table() as table:
        for data_row in MULTILINE_TABLE_DATA:
            row = table.row()
            for datum in data_row:
                row.cell(datum)
    assert pdf.pages_count == 2
    assert_pdf_equal(pdf, HERE / "table_with_multiline_cells.pdf", tmp_path)


def test_table_with_multiline_cells_and_fixed_row_height(tmp_path):
    pdf = FPDF()
    pdf.add_page()
    pdf.set_font("Times", size=16)
    with pdf.table(line_height=2.5 * pdf.font_size) as table:
        for data_row in MULTILINE_TABLE_DATA:
            row = table.row()
            for datum in data_row:
                row.cell(datum)
    assert pdf.pages_count == 2
    assert_pdf_equal(
        pdf, HERE / "table_with_multiline_cells_and_fixed_row_height.pdf", tmp_path
    )


def test_table_with_fixed_width(tmp_path):
    pdf = FPDF()
    pdf.add_page()
    pdf.set_font("Times", size=16)
    with pdf.table(width=150) as table:
        for data_row in TABLE_DATA:
            row = table.row()
            for datum in data_row:
                row.cell(datum)
    assert_pdf_equal(pdf, HERE / "table_with_fixed_width.pdf", tmp_path)


def test_table_with_invalid_width():
    pdf = FPDF()
    pdf.add_page()
    pdf.set_font("Times", size=16)
    with pytest.raises(ValueError):
        with pdf.table(width=200) as table:
            for data_row in TABLE_DATA:
                row = table.row()
                for datum in data_row:
                    row.cell(datum)


def test_table_without_headings(tmp_path):
    pdf = FPDF()
    pdf.add_page()
    pdf.set_font("Times", size=16)
    with pdf.table(first_row_as_headings=False) as table:
        for data_row in TABLE_DATA:
            row = table.row()
            for datum in data_row:
                row.cell(datum)
    assert_pdf_equal(pdf, HERE / "table_without_headings.pdf", tmp_path)


def test_table_with_multiline_cells_and_without_headings(tmp_path):
    pdf = FPDF()
    pdf.add_page()
    pdf.set_font("Times", size=16)
    with pdf.table(first_row_as_headings=False) as table:
        for data_row in MULTILINE_TABLE_DATA + MULTILINE_TABLE_DATA[1:]:
            row = table.row()
            for datum in data_row:
                row.cell(datum)
    assert pdf.pages_count == 4
    assert_pdf_equal(
        pdf,
        HERE / "table_with_multiline_cells_and_without_headings.pdf",
        tmp_path,
    )


def test_table_with_headings_styled(tmp_path):
    pdf = FPDF()
    pdf.add_page()
    pdf.set_font("Times", size=16)
    blue = DeviceRGB(r=0, g=0, b=1)
    grey = 128
    headings_style = FontFace(emphasis="ITALICS", color=blue, fill_color=grey)
    with pdf.table(headings_style=headings_style) as table:
        for data_row in TABLE_DATA:
            row = table.row()
            for datum in data_row:
                row.cell(datum)
    assert_pdf_equal(pdf, HERE / "table_with_headings_styled.pdf", tmp_path)


def test_table_with_multiline_cells_and_split_over_3_pages(tmp_path):
    pdf = FPDF()
    pdf.add_page()
    pdf.set_font("Times", size=16)
    with pdf.table() as table:
        for data_row in MULTILINE_TABLE_DATA + MULTILINE_TABLE_DATA[1:]:
            row = table.row()
            for datum in data_row:
                row.cell(datum)
    assert pdf.pages_count == 4
    assert_pdf_equal(
        pdf,
        HERE / "table_with_multiline_cells_and_split_over_3_pages.pdf",
        tmp_path,
    )


def test_table_with_cell_fill(tmp_path):
    pdf = FPDF()
    pdf.add_page()
    pdf.set_font("Times", size=16)
    greyscale = 200
    with pdf.table(cell_fill_color=greyscale, cell_fill_mode="ROWS") as table:
        for data_row in TABLE_DATA:
            row = table.row()
            for datum in data_row:
                row.cell(datum)
    pdf.ln()
    lightblue = (173, 216, 230)
    with pdf.table(cell_fill_color=lightblue, cell_fill_mode="COLUMNS") as table:
        for data_row in TABLE_DATA:
            row = table.row()
            for datum in data_row:
                row.cell(datum)
    assert_pdf_equal(pdf, HERE / "table_with_cell_fill.pdf", tmp_path)


def test_table_with_internal_layout(tmp_path):
    pdf = FPDF()
    pdf.add_page()
    pdf.set_font("Times", size=16)
    with pdf.table(borders_layout="INTERNAL") as table:
        for data_row in TABLE_DATA:
            row = table.row()
            for datum in data_row:
                row.cell(datum)
    assert_pdf_equal(pdf, HERE / "table_with_internal_layout.pdf", tmp_path)


def test_table_with_minimal_layout(tmp_path):
    pdf = FPDF()
    pdf.add_page()
    pdf.set_font("Times", size=16)
    pdf.set_draw_color(100)  # dark grey
    pdf.set_line_width(1)
    with pdf.table(borders_layout="MINIMAL") as table:
        for data_row in TABLE_DATA:
            row = table.row()
            for datum in data_row:
                row.cell(datum)
    assert_pdf_equal(pdf, HERE / "table_with_minimal_layout.pdf", tmp_path)


def test_table_with_single_top_line_layout(tmp_path):
    pdf = FPDF()
    pdf.add_page()
    pdf.set_font("Times", size=16)
    pdf.set_draw_color(50)  # very dark grey
    pdf.set_line_width(0.5)
    with pdf.table(borders_layout="SINGLE_TOP_LINE") as table:
        for data_row in TABLE_DATA:
            row = table.row()
            for datum in data_row:
                row.cell(datum)
    assert_pdf_equal(pdf, HERE / "table_with_single_top_line_layout.pdf", tmp_path)


def test_table_align(tmp_path):
    pdf = FPDF()
    pdf.add_page()
    pdf.set_font("Times", size=16)
    with pdf.table(text_align="CENTER") as table:
        for data_row in TABLE_DATA:
            row = table.row()
            for datum in data_row:
                row.cell(datum)
    pdf.ln()
    with pdf.table(text_align=("CENTER", "CENTER", "RIGHT", "LEFT")) as table:
        for data_row in TABLE_DATA:
            row = table.row()
            for datum in data_row:
                row.cell(datum)
    assert_pdf_equal(pdf, HERE / "table_align.pdf", tmp_path)


def test_table_capture_font_settings(tmp_path):
    pdf = FPDF()
    pdf.add_page()
    pdf.set_font("Times", size=16)
    lightblue = (173, 216, 230)
    with pdf.table() as table:
        for data_row in TABLE_DATA:
            with pdf.local_context(text_color=lightblue):
                row = table.row()
                for i, datum in enumerate(data_row):
                    pdf.font_style = "I" if i == 0 else ""
                    row.cell(datum)
    assert_pdf_equal(pdf, HERE / "table_capture_font_settings.pdf", tmp_path)


def test_table_with_ttf_font(caplog, tmp_path):  # issue 749
    caplog.set_level(logging.ERROR)  # hides fonttool warnings
    pdf = FPDF()
    pdf.add_page()
    pdf.add_font(fname=HERE / "../fonts/cmss12.ttf")
    pdf.set_font("cmss12", size=16)
    with pdf.table(first_row_as_headings=False) as table:
        for data_row in TABLE_DATA:
            row = table.row()
            for datum in data_row:
                row.cell(datum)
    assert_pdf_equal(pdf, HERE / "table_with_ttf_font.pdf", tmp_path)


def test_table_with_ttf_font_and_headings(caplog, tmp_path):
    caplog.set_level(logging.ERROR)  # hides fonttool warnings
    pdf = FPDF()
    pdf.add_page()
    pdf.add_font("Roboto", fname=HERE / "../fonts/Roboto-Regular.ttf")
    pdf.add_font("Roboto", style="BI", fname=HERE / "../fonts/Roboto-BoldItalic.TTF")
    pdf.set_font("Roboto", size=16)
    with pdf.table(headings_style=FontFace(emphasis="IB")) as table:
        for data_row in TABLE_DATA:
            row = table.row()
            for datum in data_row:
                row.cell(datum)
    assert_pdf_equal(pdf, HERE / "table_with_ttf_font_and_headings.pdf", tmp_path)


def test_table_with_ttf_font_and_headings_but_missing_bold_font():
    pdf = FPDF()
    pdf.add_page()
    pdf.add_font("Quicksand", fname=HERE / "../fonts/Quicksand-Regular.otf")
    pdf.set_font("Quicksand", size=16)
    with pytest.raises(FPDFException) as error:
        with pdf.table() as table:
            for data_row in TABLE_DATA:
                row = table.row()
                for datum in data_row:
                    row.cell(datum)
    assert (
        str(error.value)
        == "Using font emphasis 'B' in table headings require the corresponding font style to be added using add_font()"
    )


def test_table_with_cell_overflow(tmp_path):
    pdf = FPDF()
    pdf.set_font("Times", size=30)
    pdf.add_page()
    with pdf.table(width=pdf.epw / 2, col_widths=(1, 2, 1)) as table:
        row = table.row()
        row.cell("left")
        row.cell("center")
        row.cell("right")  # triggers header cell overflow on last column
        row = table.row()
        row.cell("A1")
        row.cell("A2")
        row.cell("A33333333")  # triggers cell overflow on last column
        row = table.row()
        row.cell("B1")
        row.cell("B2")
        row.cell("B3")
    assert_pdf_equal(pdf, HERE / "table_with_cell_overflow.pdf", tmp_path)


def test_table_with_gutter(tmp_path):
    pdf = FPDF()
    pdf.add_page()
    pdf.set_font("Times", size=16)
    with pdf.table(TABLE_DATA, gutter_height=3, gutter_width=3):
        pass
    pdf.ln(10)
    with pdf.table(
        TABLE_DATA, borders_layout="SINGLE_TOP_LINE", gutter_height=3, gutter_width=3
    ):
        pass
    assert_pdf_equal(pdf, HERE / "table_with_gutter.pdf", tmp_path)


<<<<<<< HEAD
def test_table_colspan(tmp_path):
    pdf = FPDF()
    pdf.set_font("Times", size=30)
    pdf.add_page()
    with pdf.table(col_widths=(1, 2, 1,1)) as table:
=======
def test_table_with_colspan_and_gutter(tmp_path):  # issue 808
    pdf = FPDF()
    pdf.set_font("Times", size=30)
    pdf.add_page()
    with pdf.table(col_widths=(1, 2, 1, 1), gutter_height=5, gutter_width=5) as table:
>>>>>>> dffea2f2
        row = table.row()
        row.cell("0")
        row.cell("1")
        row.cell("2")
        row.cell("3")
        row = table.row()
        row.cell("A1")
        row.cell("A2", colspan=2)
<<<<<<< HEAD
        row.cell("void") # <--- this cell is not rendered
        row.cell("A4")

        row = table.row()
        row.cell("B1", colspan=2)
        row.cell("void")  # <--- this cell is not rendered
        row.cell("B3")
        row.cell("B4")

    filename = HERE / "table_colspan.pdf"

    assert_pdf_equal(pdf, HERE / "table_colspan.pdf", tmp_path)
=======
        row.cell("A3")
        row = table.row()
        row.cell("B1", colspan=2)
        row.cell("B2")
        row.cell("B3")
    assert_pdf_equal(pdf, HERE / "table_with_colspan_and_gutter.pdf", tmp_path)
>>>>>>> dffea2f2
<|MERGE_RESOLUTION|>--- conflicted
+++ resolved
@@ -413,19 +413,11 @@
     assert_pdf_equal(pdf, HERE / "table_with_gutter.pdf", tmp_path)
 
 
-<<<<<<< HEAD
-def test_table_colspan(tmp_path):
+def test_table_with_colspan_and_gutter(tmp_path):  # issue 808
     pdf = FPDF()
     pdf.set_font("Times", size=30)
     pdf.add_page()
-    with pdf.table(col_widths=(1, 2, 1,1)) as table:
-=======
-def test_table_with_colspan_and_gutter(tmp_path):  # issue 808
-    pdf = FPDF()
-    pdf.set_font("Times", size=30)
-    pdf.add_page()
     with pdf.table(col_widths=(1, 2, 1, 1), gutter_height=5, gutter_width=5) as table:
->>>>>>> dffea2f2
         row = table.row()
         row.cell("0")
         row.cell("1")
@@ -434,24 +426,9 @@
         row = table.row()
         row.cell("A1")
         row.cell("A2", colspan=2)
-<<<<<<< HEAD
-        row.cell("void") # <--- this cell is not rendered
-        row.cell("A4")
-
-        row = table.row()
-        row.cell("B1", colspan=2)
-        row.cell("void")  # <--- this cell is not rendered
-        row.cell("B3")
-        row.cell("B4")
-
-    filename = HERE / "table_colspan.pdf"
-
-    assert_pdf_equal(pdf, HERE / "table_colspan.pdf", tmp_path)
-=======
         row.cell("A3")
         row = table.row()
         row.cell("B1", colspan=2)
         row.cell("B2")
         row.cell("B3")
-    assert_pdf_equal(pdf, HERE / "table_with_colspan_and_gutter.pdf", tmp_path)
->>>>>>> dffea2f2
+    assert_pdf_equal(pdf, HERE / "table_with_colspan_and_gutter.pdf", tmp_path)