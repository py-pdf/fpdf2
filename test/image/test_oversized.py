import logging
from pathlib import Path

import memunit

import fpdf
from test.conftest import assert_pdf_equal


HERE = Path(__file__).resolve().parent
IMAGE_PATH = HERE / "png_images/6c853ed9dacd5716bc54eb59cec30889.png"
<<<<<<< HEAD
MAX_MEMORY_MB = 145  # memory usage depends on Python version
=======
MAX_MEMORY_MB = 136  # memory usage depends on Python version
>>>>>>> 4d48095b


def test_oversized_images_warn(caplog):
    pdf = fpdf.FPDF()
    pdf.oversized_images = "WARN"
    pdf.add_page()
    pdf.image(IMAGE_PATH, w=50)
    assert "OVERSIZED" in caplog.text


@memunit.assert_lt_mb(MAX_MEMORY_MB)
def test_oversized_images_downscale_simple(caplog, tmp_path):
    caplog.set_level(logging.DEBUG)
    pdf = fpdf.FPDF()
    pdf.oversized_images = "DOWNSCALE"
    pdf.add_page()
    pdf.image(IMAGE_PATH, w=50)
    assert "OVERSIZED: Generated new low-res image" in caplog.text
    assert len(pdf.images) == 2, pdf.images.keys()
    in_use_img_names = _in_use_img_names(pdf)
    assert len(in_use_img_names) == 1, pdf.images.keys()
    assert_pdf_equal(pdf, HERE / "oversized_images_downscale_simple.pdf", tmp_path)


@memunit.assert_lt_mb(MAX_MEMORY_MB)
def test_oversized_images_downscale_twice(tmp_path):
    pdf = fpdf.FPDF()
    pdf.oversized_images = "DOWNSCALE"
    pdf.add_page()
    pdf.image(IMAGE_PATH, w=50)
    pdf.image(IMAGE_PATH, w=50)
    assert len(pdf.images) == 2, pdf.images.keys()
    in_use_img_names = _in_use_img_names(pdf)
    assert len(in_use_img_names) == 1, pdf.images.keys()
    assert_pdf_equal(pdf, HERE / "oversized_images_downscale_twice.pdf", tmp_path)


@memunit.assert_lt_mb(MAX_MEMORY_MB)
def test_oversized_images_downscaled_and_highres():
    pdf = fpdf.FPDF()
    pdf.oversized_images = "DOWNSCALE"
    pdf.add_page()
    pdf.image(IMAGE_PATH, w=50)
    pdf.image(IMAGE_PATH, w=pdf.epw)
    assert len(pdf.images) == 1, pdf.images.keys()
    # Not calling assert_pdf_equal to avoid storing a large binary (1.4M) in this git repo


@memunit.assert_lt_mb(MAX_MEMORY_MB)
def test_oversized_images_highres_and_downscaled():
    pdf = fpdf.FPDF()
    pdf.oversized_images = "DOWNSCALE"
    pdf.add_page()
    pdf.image(IMAGE_PATH, w=pdf.epw)
    pdf.image(IMAGE_PATH, w=50)
    assert len(pdf.images) == 1, pdf.images.keys()
    # Not calling assert_pdf_equal to avoid storing a large binary (1.4M) in this git repo


@memunit.assert_lt_mb(MAX_MEMORY_MB)
def test_oversized_images_downscale_biggest_1st(tmp_path):
    pdf = fpdf.FPDF()
    pdf.oversized_images = "DOWNSCALE"
    pdf.add_page()
    pdf.image(IMAGE_PATH, w=50)
    pdf.image(IMAGE_PATH, w=30)
    assert len(pdf.images) == 2, pdf.images.keys()
    in_use_img_names = _in_use_img_names(pdf)
    assert len(in_use_img_names) == 1, pdf.images.keys()
    assert_pdf_equal(pdf, HERE / "oversized_images_downscale_biggest_1st.pdf", tmp_path)


@memunit.assert_lt_mb(MAX_MEMORY_MB)
def test_oversized_images_downscale_biggest_2nd(caplog, tmp_path):
    caplog.set_level(logging.DEBUG)
    pdf = fpdf.FPDF()
    pdf.oversized_images = "DOWNSCALE"
    pdf.add_page()
    pdf.image(IMAGE_PATH, w=30)
    pdf.image(IMAGE_PATH, w=50)
    assert "OVERSIZED: Updated low-res image" in caplog.text
    assert len(pdf.images) == 2, pdf.images.keys()
    in_use_img_names = _in_use_img_names(pdf)
    assert len(in_use_img_names) == 1, pdf.images.keys()
    assert_pdf_equal(pdf, HERE / "oversized_images_downscale_biggest_2nd.pdf", tmp_path)


def _in_use_img_names(pdf):
    return [name for name, img in pdf.images.items() if img["usages"]]<|MERGE_RESOLUTION|>--- conflicted
+++ resolved
@@ -9,11 +9,7 @@
 
 HERE = Path(__file__).resolve().parent
 IMAGE_PATH = HERE / "png_images/6c853ed9dacd5716bc54eb59cec30889.png"
-<<<<<<< HEAD
-MAX_MEMORY_MB = 145  # memory usage depends on Python version
-=======
 MAX_MEMORY_MB = 136  # memory usage depends on Python version
->>>>>>> 4d48095b
 
 
 def test_oversized_images_warn(caplog):
