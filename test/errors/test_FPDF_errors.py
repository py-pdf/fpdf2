from pathlib import Path
from test.conftest import assert_pdf_equal

import fpdf
import pytest
from fpdf.errors import FPDFException, FPDFUnicodeEncodingException
from fpdf.image_parsing import _to_data
from PIL import Image

HERE = Path(__file__).resolve().parent


def test_add_page_throws_without_page():
    pdf = fpdf.FPDF()
    with pytest.raises(FPDFException) as e:
        pdf.text(1, 2, "ok")

    msg = "No page open, you need to call add_page() first"
    assert str(e.value) == msg


def test_encoding_exception():
    pdf = fpdf.FPDF()
    pdf.add_page()
    pdf.set_font("Helvetica", size=15)
    with pytest.raises(FPDFUnicodeEncodingException) as error:
        pdf.cell(txt="Joséō")
        # This should through an error since Helvetica is a latin-1 encoder and the ō is out of range.
    msg = (
        'Character "ō" at index 4 in text is outside the range of characters supported by the font '
        'used: "helvetica". Please consider using a Unicode font.'
    )
    assert str(error.value) == msg


def test_orientation_portrait_landscape():
    l = fpdf.FPDF(orientation="l")
    landscape = fpdf.FPDF(orientation="landscape")
    p = fpdf.FPDF(orientation="p")
    portrait = fpdf.FPDF(orientation="portrait")

    assert l.w_pt == landscape.w_pt
    assert l.h_pt == landscape.h_pt
    assert l.def_orientation == landscape.def_orientation

    assert p.w_pt == portrait.w_pt
    assert p.h_pt == portrait.h_pt
    assert p.def_orientation == portrait.def_orientation

    assert landscape.w_pt == portrait.h_pt
    assert landscape.h_pt == portrait.w_pt


def test_incorrect_orientation():
    with pytest.raises(FPDFException) as e:
        fpdf.FPDF(orientation="hello")

    msg = "Incorrect orientation: hello"
    assert str(e.value) == msg


def test_units():
    with pytest.raises(ValueError) as e:
        fpdf.FPDF(unit="smiles")

    assert str(e.value) == "Incorrect unit: smiles"

    assert fpdf.FPDF(unit="pt").k == pytest.approx(1)
    assert fpdf.FPDF(unit="mm").k == pytest.approx(2.83464566929)
    assert fpdf.FPDF(unit="cm").k == pytest.approx(28.3464566929)
    assert fpdf.FPDF(unit="in").k == pytest.approx(72)


def test_doc_option_only_core_fonts_encoding():
    pdf = fpdf.FPDF()
    pdf.set_doc_option("core_fonts_encoding", 4)
    assert pdf.core_fonts_encoding == 4

    with pytest.raises(FPDFException) as e:
        pdf.set_doc_option("not core_fonts_encoding", None)

    msg = 'Unknown document option "not core_fonts_encoding"'
    assert str(e.value) == msg


def test_adding_content_after_closing():
    pdf = fpdf.FPDF()
    pdf.set_font("helvetica", size=24)
    pdf.add_page()
    pdf.cell(w=pdf.epw, txt="Hello fpdf2!", align="C")
    pdf.output()
    with pytest.raises(FPDFException) as error:
        pdf.add_page()
    assert (
        str(error.value)
        == "A page cannot be added on a closed document, after calling output()"
    )
    with pytest.raises(FPDFException) as error:
        pdf.cell(w=pdf.epw, txt="Hello again!", align="C")
    assert (
        str(error.value)
        == "Content cannot be added on a closed document, after calling output()"
    )


def test_repeated_calls_to_output(tmp_path):
    pdf = fpdf.FPDF()
    assert_pdf_equal(pdf, HERE / "repeated_calls_to_output.pdf", tmp_path)
    assert_pdf_equal(pdf, HERE / "repeated_calls_to_output.pdf", tmp_path)


<<<<<<< HEAD
def test_unsupported_image_filter_error():
    img = Image.open(HERE / "flowers.png")
    image_filter = "N/A"
    with pytest.raises(FPDFException) as error:
        _to_data(img, image_filter)
    assert str(error.value) == f'Unsupported image filter: "{image_filter}"'
=======
def test_incorrent_number_of_pages_toc():
    pdf = fpdf.FPDF()
    pdf.add_page()
    pdf.insert_toc_placeholder(lambda a, b: None, 10)
    with pytest.raises(FPDFException):
        pdf.close()
>>>>>>> 14775198
<|MERGE_RESOLUTION|>--- conflicted
+++ resolved
@@ -109,18 +109,17 @@
     assert_pdf_equal(pdf, HERE / "repeated_calls_to_output.pdf", tmp_path)
 
 
-<<<<<<< HEAD
 def test_unsupported_image_filter_error():
     img = Image.open(HERE / "flowers.png")
     image_filter = "N/A"
     with pytest.raises(FPDFException) as error:
         _to_data(img, image_filter)
     assert str(error.value) == f'Unsupported image filter: "{image_filter}"'
-=======
+
+    
 def test_incorrent_number_of_pages_toc():
     pdf = fpdf.FPDF()
     pdf.add_page()
     pdf.insert_toc_placeholder(lambda a, b: None, 10)
     with pytest.raises(FPDFException):
-        pdf.close()
->>>>>>> 14775198
+        pdf.close()