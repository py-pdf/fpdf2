--- conflicted
+++ resolved
@@ -41,12 +41,9 @@
 * GoTo action and add test for GoTo named destinations - _cf._ [issue #1545](https://github.com/py-pdf/fpdf2/issues/1545)
 * TableOfContents class missing cell clearance on spacing calculation - _cf._ [issue #1582](https://github.com/py-pdf/fpdf2/issues/1582)
 * support for color font palette selection via a new `palette` parameter in `add_font()`, allowing users to choose alternate color palettes from color fonts (COLR/CPAL) and enabling different color schemes without embedding the font multiple times - cf. [issue #1578](https://github.com/py-pdf/fpdf2/issues/1578), [PR #1621](https://github.com/py-pdf/fpdf2/pull/1621)
-<<<<<<< HEAD
 * rendering of round rectangles that caused visual distortions and incorrect filling - thanks to @Ai-Chetan - [PR #1634](https://github.com/py-pdf/fpdf2/pull/1634)
-=======
 ### Changed
 * `libtiff` detection logic to maintain compatibility with pillow v12.
->>>>>>> 644e6710
 ### Removed
 * support for Python 3.9, that reached [end-of-life](https://devguide.python.org/versions/#supported-versions) in October 2025
 
