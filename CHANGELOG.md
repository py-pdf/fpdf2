--- conflicted
+++ resolved
@@ -27,11 +27,8 @@
 ### Fixed
 * preserving font table `fvar` to keep compatibility with variable fonts - _cf._ [issue #1528](https://github.com/py-pdf/fpdf2/issues/1528)
 * issue with markdown when fallback fonts containing non-alphanumeric characters are used - _cf._ [issue #1535](https://github.com/py-pdf/fpdf2/issues/1535)
-<<<<<<< HEAD
+* a bug with merging fragments of different types - _cf._ PR [#1567](https://github.com/py-pdf/fpdf2/pull/1567)
 * updated destination page numbers of internal links when the ToC renderer spans multiple pages - _cf._ PR [#1566](https://github.com/py-pdf/fpdf2/pull/1566)
-=======
-* a bug with merging fragments of different types - _cf._ PR [#1567](https://github.com/py-pdf/fpdf2/pull/1567)
->>>>>>> b4d34e8e
 
 ## [2.8.4] - 2025-08-11
 ### Added
