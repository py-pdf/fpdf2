Changelog
---------

All notable changes to this project will be documented in this file.

The format is based on [Keep a Changelog](http://keepachangelog.com/)
and this project adheres to [Semantic Versioning](http://semver.org/),
and [PEP 440](https://www.python.org/dev/peps/pep-0440/).

## Displaying deprecation warnings
`DeprecationWarning` messages are not displayed by Python by default.

Hence, every time you use a newer version of `fpdf2`, we strongly encourage you to execute your scripts
with the `-Wd` option (_cf._ [documentation](https://docs.python.org/3/using/cmdline.html#cmdoption-W)) 
in order to get warned about deprecated features used in your code.

This can also be enabled programmatically with `warnings.simplefilter('default', DeprecationWarning)`.

## [2.7.8] - Not released yet
### Added
* support for `<path>` elements in SVG `<clipPath>` elements
<<<<<<< HEAD
* support for `bidirectional` text shaping
=======
* documentation on how to combine `fpdf2` with [mistletoe](https://pypi.org/project/kaleido/) in order to [generate PDF documents from Markdown (link)](https://py-pdf.github.io/fpdf2/CombineWithMistletoeoToUseMarkdown.html)
* tutorial in Dutch: [Handleiding](https://py-pdf.github.io/fpdf2/Tutorial-nl.md) - thanks to @Polderrider
>>>>>>> 6a8678b3
### Fixed
* when adding a link on a table cell, an extra link was added erroneously on the left. Moreover, now `FPDF._disable_writing()` properly disable link writing.
* [`FPDF.write_html()`](https://py-pdf.github.io/fpdf2/fpdf/fpdf.html#fpdf.fpdf.FPDF.write_html) now handles linking directly to other pages - thanks to @mjasperse
* non-bold `TitleStyle` is now rendered as non-bold even when the current font is bold
* calling `.table()` inside the `render_toc_function`
* using `.set_text_shaping(True)` & `.offset_rendering()`
* fixed gutter handing when a pagebreak occurs within a table with header rows - thanks to @mjasperse
* [`FPDF.write_html()`](https://py-pdf.github.io/fpdf2/fpdf/fpdf.html#fpdf.fpdf.FPDF.write_html) now properly honors `align=` attributes in `<th>` tags
### Changed
* refactored [`FPDF.multi_cell()`](https://py-pdf.github.io/fpdf2/fpdf/fpdf.html#fpdf.fpdf.FPDF.multi_cell) to generate fewer PDF component objects - thanks to @mjasperse
* outer table borders are now drawn continuously for nonzero `gutter_width`/`gutter_height`, with spacing applied inside the border similar to HTML tables - thanks to @mjasperse - cf. [#1071](https://github.com/py-pdf/fpdf2/issues/1071)

## [2.7.7] - 2023-12-10
### Added
* Basic support for `<image>` elements in SVG vector graphics inserted
* SVG importing now supports clipping paths, and `<defs>` tags anywhere in the SVG file - thanks to @afriedman412 - cf. [#968](https://github.com/py-pdf/fpdf2/pull/968)
* [`FPDF.fonts.FontFace`](https://py-pdf.github.io/fpdf2/fpdf/fonts.html#fpdf.fonts.FontFace): Now has a static `combine` method that allows overriding a default FontFace (e.g. for specific cells in a table). Unspecified properties of the override FontFace retain the values of the default - thanks to @TedBrookings - cf. [#979](https://github.com/py-pdf/fpdf2/pull/979)
* [`TextColumns()`](https://py-pdf.github.io/fpdf2/TextColumns.html) can now have images inserted (both raster and vector) - thanks to @gmischler
* [`TextColumns()`](https://py-pdf.github.io/fpdf2/TextColumns.html) can now advance to the next column with the new `new_column()` method or a FORM_FEED character (`\u000c`) in the text - thanks to @gmischler
* Added support for Free Text annotations: [documentation](https://py-pdf.github.io/fpdf2/Annotations.html#free-text-annotations) - thanks to @MarekT0v - cf. [#1039](https://github.com/py-pdf/fpdf2/pull/1039)
* Tutorial in Dutch: [Handleiding](https://py-pdf.github.io/fpdf2/Tutorial-nl.md) - thanks to @Polderrider
* Python 3.12 is now officially supported
### Fixed
* Links over text in tables were broken in release 2.7.6, this is now fixed
* `FPDF.set_font_color()` raised a `TypeError` when used in tables
* `FPDF.image(x=Align.C)` used to fail for SVG images - fixed thanks to @gmischler - cf. [#1003](https://github.com/py-pdf/fpdf2/pull/1003)
* Previously set dash patterns were not transferred correctly to new pages - fixed thanks to @gmischler - cf. [#993](https://github.com/py-pdf/fpdf2/pull/993)
* Inserted Vector images used to ignore the `keep_aspect_ratio` argument.
* [`FPDF.write_html()`](https://py-pdf.github.io/fpdf2/fpdf/fpdf.html#fpdf.fpdf.FPDF.write_html) now properly honor the current text font color when styling table cells
* [`FPDF.write_html()`](https://py-pdf.github.io/fpdf2/fpdf/fpdf.html#fpdf.fpdf.FPDF.write_html) delays unescaping data so as not to confuse entity names as nested tags
* [`FPDF.multi_cell()`](https://py-pdf.github.io/fpdf2/fpdf/fpdf.html#fpdf.fpdf.FPDF.multi_cell) has improved handling of `new_x` and `new_y` when `padding` is non-zero.
* [`FPDF.multi_cell(fill=True)`](https://py-pdf.github.io/fpdf2/fpdf/fpdf.html#fpdf.fpdf.FPDF.multi_cell) now avoids overlapping multiline strings when `padding` is non-zero.
### Changed
* the public `.images`, `.icc_profiles` & `.image_filter` attributes of `FPDF` instances have been moved inside a nested `FPDF.image_cache` attribute. Similarly, the `FPDF.preload_image()` is now a function in the `fpdf.image_parsing` module: [documentation](https://py-pdf.github.io/fpdf2/fpdf/image_parsing.html#fpdf.image_parsing.preload_image)
* the `fpdf.svg` module now produces `WARNING` log messages for unsupported SVG tags & attributes.
  If those logs annoy you, you can suppress them: `logging.getLogger("fpdf.svg").propagate = False`
* [`FPDF.table()`](https://py-pdf.github.io/fpdf2/fpdf/fpdf.html#fpdf.fpdf.FPDF.table): If cell styles are provided for cells in heading rows, combine the cell style as an override with the overall heading style.

## [2.7.6] - 2023-10-11
This release is the first performed from the [@py-pdf GitHub org](https://github.com/py-pdf), where `fpdf2` migrated.
This release also marks the arrival of two new maintainers: Georg Mischler ([@gmischler](https://github.com/gmischler)) and Anderson Herzogenrath da Costa ([@andersonhc](https://github.com/andersonhc)).
### Added
* The new experimental method `text_columns()` allows to render text within a single or multiple columns, including height balancing: [documentation](https://py-pdf.github.io/fpdf2/TextColumns.html) - thanks to @gmischler
* [`FPDF.table()`](https://py-pdf.github.io/fpdf2/fpdf/fpdf.html#fpdf.fpdf.FPDF.table): Now supports padding in cells : [documentation](https://py-pdf.github.io/fpdf2/Tables.html#table-with-multiple-heading-rows) - thanks to @RubendeBruin
* [`FPDF.table()`](https://py-pdf.github.io/fpdf2/fpdf/fpdf.html#fpdf.fpdf.FPDF.table): Now supports vertical alignment in cells : [documentation](https://py-pdf.github.io/fpdf2/Tables.html#setting-vertical-alignment-of-text-in-cells) - thanks to @RubendeBruin
* [`FPDF.table()`](https://py-pdf.github.io/fpdf2/fpdf/fpdf.html#fpdf.fpdf.FPDF.table): Now supports outer border width for rendering the outer border of the table with a different line-width - thanks to @RubendeBruin
* [`FPDF.table()`](https://py-pdf.github.io/fpdf2/fpdf/fpdf.html#fpdf.fpdf.FPDF.table): Now supports multiple heading rows : [documentation](https://py-pdf.github.io/fpdf2/Tables.html#table-with-multiple-heading-rows) - thanks to @SandraFer
* [`FPDF.write_html()`](https://py-pdf.github.io/fpdf2/fpdf/fpdf.html#fpdf.fpdf.FPDF.write_html) now supports heading colors defined as attributes (_e.g._ `<h2 color="#00ff00">...`) - thanks to @Lucas-C
* documentation on how to use `livereload` to enable a "watch" mode with PDF generation: [Combine with livereload](https://py-pdf.github.io/fpdf2/CombineWithLivereload.html) - thanks to @Lucas-C
### Changed
* [`FPDF.write_html()`](https://py-pdf.github.io/fpdf2/fpdf/fpdf.html#fpdf.fpdf.FPDF.write_html): the formatting output has changed in some aspects. Vertical spacing around headings and paragraphs may be slightly different, and elements at the top of the page don't have any extra spacing above anymore.
* [`FPDF.table()`](https://py-pdf.github.io/fpdf2/fpdf/fpdf.html#fpdf.fpdf.FPDF.table): If the height of a row is governed by an image, then the default vertical alignment of the other cells is "center". This was "top". 
* variable-width non-breaking space (NBSP) support [issue #834](https://github.com/PyFPDF/fpdf2/issues/834)
This change was made for consistency between row-height governed by text or images. The old behaviour can be enforced using the new vertical alignment parameter.
### Fixed
* [`FPDF.table()`](https://py-pdf.github.io/fpdf2/fpdf/fpdf.html#fpdf.fpdf.FPDF.table) & [`FPDF.multi_cell()`](https://py-pdf.github.io/fpdf2/fpdf/fpdf.html#fpdf.fpdf.FPDF.multi_cell): when some horizontal padding was set, the text was not given quite enough space - thanks to @gmischler
* [`FPDF.write_html()`](https://py-pdf.github.io/fpdf2/fpdf/fpdf.html#fpdf.fpdf.FPDF.write_html) can now handle formatting tags within paragraphs without adding extra line breaks (except in table cells for now) - thanks to @gmischler
* [`FPDF.write_html()`](https://py-pdf.github.io/fpdf2/fpdf/fpdf.html#fpdf.fpdf.FPDF.write_html): the font size in HTML `<pre>` and `<code>` tags is not fixed to 11 pica anymore, but adapts to the preceding text - thanks to @gmischler
* [`FPDF.ln()`](https://py-pdf.github.io/fpdf2/fpdf/fpdf.html#fpdf.fpdf.FPDF.ln), when called before any text has been written, will now use the current font height instead of doing nothing - thanks to @gmischler -  _cf._ issue [#937](https://github.com/py-pdf/fpdf2/issues/937)
* [`FPDF.image()`](https://py-pdf.github.io/fpdf2/fpdf/fpdf.html#fpdf.fpdf.FPDF.image), when provided a `BytesIO` instance, does not close it anymore - _cf._ issue [#881](https://github.com/py-pdf/fpdf2/issues/881) - thanks to @Lucas-C
* Invalid characters were being generated when a string contains parentheses - thanks to @andersonhc - _cf._ issue [#884](https://github.com/py-pdf/fpdf2/issues/884)
* Frozen Glyph dataclass was causing problems for FPDFRecorder with TTF fonts - thanks to @andersonhc - _cf._ issue [#890](https://github.com/py-pdf/fpdf2/issues/890)
* Edge case when parsing a Markdown link followed by a newline - _cf._ issue [#916](https://github.com/py-pdf/fpdf2/issues/916), and when bold/italics/underline markers are repeated
* Zoom not set correctly when a numeric value was set in [`set_display_mode()`](https://py-pdf.github.io/fpdf2/fpdf/fpdf.html#fpdf.fpdf.FPDF.set_display_mode) - _cf._ issue [#926](https://github.com/py-pdf/fpdf2/issues/926)
* [`FPDF.table()`](https://py-pdf.github.io/fpdf2/fpdf/fpdf.html#fpdf.fpdf.FPDF.table): images no longer overlap with cell borders - thanks to @RubendeBruin - _cf._ issue [#892](https://github.com/py-pdf/fpdf2/issues/892)
* Encryption of strings containing non-latin characters - thanks to @andersonhc - _cf._ issue [#933](https://github.com/py-pdf/fpdf2/issues/933)
* Handling of fragments with zero-length - thanks to @SaiHarshaK - _cf._ issue [#902](https://github.com/py-pdf/fpdf2/issues/902)
### Deprecated
* to improve naming consistency, the `txt` parameters of `FPDF.cell()`, `FPDF.multi_cell()`, `FPDF.text()` & `FPDF.write()` have been renamed to `text`

## [2.7.5] - 2023-08-04
### Added
- [`FPDF.set_text_shaping()`](https://py-pdf.github.io/fpdf2/fpdf/fpdf.html#fpdf.fpdf.FPDF.set_text_shaping): new method to perform text shaping using **Harfbuzz** - [documentation](https://py-pdf.github.io/fpdf2/TextShaping.html) - thanks to @andersonhc in [PR #820](https://github.com/py-pdf/fpdf2/pull/820)
- [`FPDF.mirror()`](https://py-pdf.github.io/fpdf2/fpdf/fpdf.html#fpdf.fpdf.FPDF.mirror) - New method: [documentation page](https://py-pdf.github.io/fpdf2/Transformations.html) - Contributed by @sebastiantia
- [`FPDF.table()`](https://py-pdf.github.io/fpdf2/fpdf/fpdf.html#fpdf.fpdf.FPDF.table): new optional parameters `gutter_height`, `gutter_width` and `wrapmode`. Links can also be added to cells by passing a `link` parameter to [`Row.cell()`](https://py-pdf.github.io/fpdf2/fpdf/table.html#fpdf.table.Row.cell)
- [`FPDF.multi_cell()`](https://py-pdf.github.io/fpdf2/fpdf/fpdf.html#fpdf.fpdf.FPDF.multi_cell): has a new optional `center` parameter to position the cell horizontally at the center of the page
- New AES-256 encryption: [documentation](https://py-pdf.github.io/fpdf2/Encryption.html#encryption-method) - thanks to @andersonhc in [PR #872](https://github.com/py-pdf/fpdf2/pull/872)
- Added tutorial in Khmer language: [ភាសខ្មែរ](https://py-pdf.github.io/fpdf2/Tutorial-km.html) - thanks to @kuth-chi
- Added tutorial in [日本語](https://py-pdf.github.io/fpdf2/Tutorial-ja.html) - thanks to @alcnaka
- Better documentation & errors when facing HTML rendering limitations for `<table>` tags: <https://py-pdf.github.io/fpdf2/HTML.html>
### Fixed
- [`FPDF.table()`](https://py-pdf.github.io/fpdf2/fpdf/fpdf.html#fpdf.fpdf.FPDF.table): the `colspan` setting has been fixed - [documentation](https://py-pdf.github.io/fpdf2/Tables.html#column-span)
- [`FPDF.image()`](https://py-pdf.github.io/fpdf2/fpdf/fpdf.html#fpdf.fpdf.FPDF.image): allowing images path starting with `data` to be passed as input
- text overflow is better handled by `FPDF.write()` & `FPDF.write_html()` - _cf._ [issue #847](https://github.com/py-pdf/fpdf2/issues/847)
- the initial text color is preserved when using `FPDF.write_html()` - _cf._ [issue #846](https://github.com/py-pdf/fpdf2/issues/846)
- PDF metadata not encrypted - _cf._ [issue #865](https://github.com/py-pdf/fpdf2/issues/865)
- handle superscript and subscript correctly when rendering `TextLine`- thanks to @Tolker-KU - _cf._ [Pull Request #862](https://github.com/py-pdf/fpdf2/pull/862)
- make sure warnings always point to the users code - _cf._ [Pull request #869](https://github.com/py-pdf/fpdf2/pull/869)
### Deprecated
- the `center` optional parameter of [`FPDF.cell()`](https://py-pdf.github.io/fpdf2/fpdf/fpdf.html#fpdf.fpdf.FPDF.cell) is **no more** deprecated, as it allows for horizontal positioning, which is different from text alignment control with `align="C"`

## [2.7.4] - 2023-04-28
### Added
- [`FPDF.image()`](https://py-pdf.github.io/fpdf2/fpdf/fpdf.html#fpdf.fpdf.FPDF.image): CMYK images can now be inserted directly by passing them into the image method. Contributed by @devdev29
- documentation on how to embed `graphs` and `charts` generated using `Pygal` lib: [documentation section](https://py-pdf.github.io/fpdf2/Maths.html#using-pygal) - thanks to @ssavi-ict
- documentation on how to use `fpdf2` with [FastAPI](https://fastapi.tiangolo.com/): <https://py-pdf.github.io/fpdf2/UsageInWebAPI.html#FastAPI> - thanks to @KamarulAdha
- [`FPDF.write_html()`](https://py-pdf.github.io/fpdf2/fpdf/fpdf.html#fpdf.fpdf.FPDF.write_html): `<table>` elements can now be aligned left or right on the page using `align=`
- [`FPDF.write_html()`](https://py-pdf.github.io/fpdf2/fpdf/fpdf.html#fpdf.fpdf.FPDF.write_html): a custom font can now be specified for `<code>` & `<pre>` elements, using the new optional parameter `pre_code_font`
### Fixed
- [`FPDF.table()`](https://py-pdf.github.io/fpdf2/fpdf/fpdf.html#fpdf.fpdf.FPDF.table): images no more overflow cells
- [`FPDF.table()`](https://py-pdf.github.io/fpdf2/fpdf/fpdf.html#fpdf.fpdf.FPDF.table): text overflow in the last cell of the header row is now properly handled
- [`FPDF.table()`](https://py-pdf.github.io/fpdf2/fpdf/fpdf.html#fpdf.fpdf.FPDF.table): when `align="RIGHT"` is provided, the page right margin is now properly taken in consideration
### Changed
- [`FPDF.write_html()`](https://py-pdf.github.io/fpdf2/fpdf/fpdf.html#fpdf.fpdf.FPDF.write_html) does not render the top row as a header, in bold with a line below, when no `<th>` are used, in order to be more backward-compatible with earlier versions of `fpdf2` - _cf._ [#740](https://github.com/py-pdf/fpdf2/issues/740)
### Deprecated
- the `split_only` optional parameter of [`FPDF.multi_cell()`](https://py-pdf.github.io/fpdf2/fpdf/fpdf.html#fpdf.fpdf.FPDF.multi_cell), which is replaced by two new distincts optional parameters: `dry_run` & `output`

## [2.7.3] - 2023-04-03
### Fixed
- removed a debug `print()` statement left in `output.py:OutputProducer._add_fonts()` 🤦‍♂️ - A rule was also added to `.pre-commit-config.yaml` to avoid this to happen again.

## [2.7.2] - 2023-04-03
### Fixed
- custom fonts can be used with `FPDF.table()` without triggering a `TypeError: cannot pickle 'dict_keys' object` - thanks @aeris07 for the bug report
- the SVG parser now accepts `<rect>` with `width` / `height` defined as percents
### Added
- documentation on how to generate Code128 barcodes using the `python-barcode` lib: [documentation section](https://py-pdf.github.io/fpdf2/Barcodes.html#Code128)

## [2.7.1] - 2023-03-27
### Changed
- renamed `fonts.FontStyle` to [`fonts.FontFace`](https://py-pdf.github.io/fpdf2/fpdf/fonts.html#fpdf.fonts.FontFace), and `FPDF.use_font_style` to [`FPDF.use_font_face`](https://py-pdf.github.io/fpdf2/fpdf/fpdf.html#fpdf.FPDF.FPDF.use_font_face), to avoid confusions with `FPDF.font_style`
- new translation of the tutorial in [বাংলা](https://py-pdf.github.io/fpdf2/Tutorial-bn.html) - thanks to @ssavi-ict

## [2.7.0] - 2023-03-27
### Added
- new method [`FPDF.table()`](https://py-pdf.github.io/fpdf2/fpdf/fpdf.html#fpdf.fpdf.FPDF.table): [documentation](https://py-pdf.github.io/fpdf2/Tables.html)
- [`FPDF.image()`](https://py-pdf.github.io/fpdf2/fpdf/fpdf.html#fpdf.fpdf.FPDF.image) has a new `keep_aspect_ratio` optional boolean parameter, to fit it inside a given rectangle: [documentation](https://py-pdf.github.io/fpdf2/Images.html#fitting-an-image-inside-a-rectangle)
- [`FPDF.multi_cell()`](https://py-pdf.github.io/fpdf2/fpdf/fpdf.html#fpdf.fpdf.FPDF.multi_cell) and [`FPDF.write()`](https://py-pdf.github.io/fpdf2/fpdf/fpdf.html#fpdf.fpdf.FPDF.write) now accept a `wrapmode` argument for word or character based line wrapping ("WORD"/"CHAR"), thanks to @gmischler
- new method [`FPDF.set_fallback_fonts()`](https://py-pdf.github.io/fpdf2/fpdf/fpdf.html#fpdf.fpdf.FPDF.set_fallback_fonts) allow alternative fonts to be provided if a character on the text is not available on the currently set font - thanks to @andersonhc
- for inserted images that have an ICC Profile, this profile is now extracted and embedded; they should now be honored by PDF viewers - thanks to @eroux
- new methods: [`FPDF.preload_image()`](https://py-pdf.github.io/fpdf2/fpdf/fpdf.html#fpdf.fpdf.FPDF.preload_image) & [`FPDF.use_font_style()`](https://py-pdf.github.io/fpdf2/fpdf/fpdf.html#fpdf.fpdf.FPDF.use_font_style)
- new translation of the tutorial in [简体中文](https://py-pdf.github.io/fpdf2/Tutorial-zh.html) - thanks to @Bubbu0129
- documentation on how to embed static [Plotly](https://plotly.com/python/) charts: [link to docs](https://py-pdf.github.io/fpdf2/Maths.html)
- additional linter / static code analyser in GitHub Actions CI pipeline: [semgrep](https://github.com/returntocorp/semgrep)
### Fixed
- outlines & hyperlinks were not working on encrypted files - thanks to @andersonhc
- a bug was introduced in the previous release (2.6.1): `FPDF.set_link()` could not update links generated with `add_link()`
- unicode (non limited to ASCII) text can now be provided as metadata [#685](https://github.com/py-pdf/fpdf2/issues/685)
- all `TitleStyle` constructor parameters are now effectively optional
- memory usage was reduced by 10 MiB in some cases, thanks to a small optimization in using `fonttools`
### Changed
* [`FPDF.write_html()`](https://py-pdf.github.io/fpdf2/fpdf/fpdf.html#fpdf.fpdf.FPDF.write_html) now uses the new [`FPDF.table()`](https://py-pdf.github.io/fpdf2/Tables.html) method to render `<table>` tags. As a consequence, vertical space before `<table>` tags has sometimes been reduced.
- vector images parsing is now more robust: `fpdf2` can now embed SVG files without `viewPort` or no `height` / `width`
- bitonal images are now encoded using `CCITTFaxDecode`, reducing their size in the PDF document - thanks to @eroux
- when possible, JPG and group4 encoded TIFFs are now embedded directly without recompression - thanks to @eroux
### Removed
* [`FPDF.write_html()`](https://py-pdf.github.io/fpdf2/fpdf/fpdf.html#fpdf.fpdf.FPDF.write_html) now uses the new [`FPDF.table()`](https://py-pdf.github.io/fpdf2/Tables.html) method to render `<table>` tags. As a consequence, it does not support the `height` attribute defined on `<td>` / `<th>` tags anymore, nor `height` / `width` attributes defined on `<img>` tags inside cells, nor `width` attributes defined on `<thead>` / `<tfoot>` tags.

## [2.6.1] - 2023-01-13
### Added
* support for PDF **encryption** (RC4 and AES-128): [documentation page](https://py-pdf.github.io/fpdf2/Encryption.html) - thanks to @andersonhc
* [`FPDF.skew()`](https://py-pdf.github.io/fpdf2/fpdf/fpdf.html#fpdf.fpdf.FPDF.skew) - New method: [documentation page](https://py-pdf.github.io/fpdf2/Transformations.html) - thanks to @erap129
* ensured support for Python 3.11
* [`FPDF.image()`](https://py-pdf.github.io/fpdf2/fpdf/fpdf.html#fpdf.fpdf.FPDF.image): the `x` parameter now accepts a value of `"C"` / `Align.C` / `"R"` / `Align.R` to horizontally position the image centered or aligned right
* [`FPDF.image()`](https://py-pdf.github.io/fpdf2/fpdf/fpdf.html#fpdf.fpdf.FPDF.image): dimensions can now be provided to set the intrinsic image width & height before storing it in the PDF
* [`FPDF.cell()`](https://py-pdf.github.io/fpdf2/fpdf/fpdf.html#fpdf.fpdf.FPDF.cell) & [`FPDF.multi_cell()`](https://py-pdf.github.io/fpdf2/fpdf/fpdf.html#fpdf.fpdf.FPDF.multi_cell): support for `[]()` hyperlinks when `markdown=True`
* [`FPDF.write_html()`](https://py-pdf.github.io/fpdf2/fpdf/fpdf.html#fpdf.fpdf.FPDF.write_html): support for `line-height` attribute of paragraph (`<p>`) - thanks to @Bubbu0129
* documentation on [useful tools to manipulate PDFs](https://py-pdf.github.io/fpdf2/Development.html#useful-tools-to-manipulate-pdfs)
* show a warning if the font being used doesn't have all the necessary glyphs for the text - thanks to @andersonhc
### Changed
* [`FPDF.add_link()`](https://py-pdf.github.io/fpdf2/fpdf/fpdf.html#fpdf.fpdf.FPDF.add_link) creates a link to the current page by default, and now accepts optional parameters: `x`, `y`, `page` & `zoom`.
  Hence calling [`set_link()`](https://py-pdf.github.io/fpdf2/fpdf/fpdf.html#fpdf.fpdf.FPDF.set_link) is not needed anymore after creating a link with `add_link()`.
* [`FPDF.write_html()`](https://py-pdf.github.io/fpdf2/fpdf/fpdf.html#fpdf.fpdf.FPDF.write_html) now generates warnings for unclosed HTML tags, unless `warn_on_tags_not_matching=False` is set
### Fixed
* [`FPDF.write_html()`](https://py-pdf.github.io/fpdf2/fpdf/fpdf.html#fpdf.fpdf.FPDF.write_html): a `ValueError: Incoherent hierarchy` could be raised with some headings hierarchy
* [`FPDF.write_html()`](https://py-pdf.github.io/fpdf2/fpdf/fpdf.html#fpdf.fpdf.FPDF.write_html): `<img>` without `height` attribute overlaps with the following content [#632](https://github.com/py-pdf/fpdf2/issues/632) - thanks to @Bubbu0129
* [`FPDF.image()`](https://py-pdf.github.io/fpdf2/fpdf/fpdf.html#fpdf.fpdf.FPDF.image): performance issue with adding large images with `FlateDecode` image filter [#644](https://github.com/py-pdf/fpdf2/pull/644) - thanks to @Markovvn1
* [`FPDF.add_font()`](https://py-pdf.github.io/fpdf2/fpdf/fpdf.html#fpdf.fpdf.FPDF.add_font): fix support for upper case font file name [#638](https://github.com/py-pdf/fpdf2/issues/638) - thanks to @CY-Qiu

## [2.6.0] - 2022-11-20
### Added
- demonstration Jupyter notebook: [tutorial/notebook.ipynb](https://github.com/py-pdf/fpdf2/blob/master/tutorial/notebook.ipynb)
- new [`.default_page_dimensions`](https://py-pdf.github.io/fpdf2/fpdf/fpdf.html#fpdf.fpdf.FPDF.default_page_dimensions) property on `FPDF` instances
- support for description list (`<dl>`), description titles (`<dt>`), description details (`<dd>`) and code blocks (`<code>`) in `write_html()` - thanks to @yk-jp & @seanpmulholland
- support for monochromatic images (PIL `image.mode == '1'`) thanks to @GerardoAllende
- the 1000+ unit tests suite is now executed under Linux **<ins>and</ins>** Windows, with extra timing & memory usage checks ensuring we control `fpdf2` resource usage
- new translation of the tutorial in [עברית](https://py-pdf.github.io/fpdf2/Tutorial-he.html), thanks to @TzviGreenfeld
- new documentation for using [PyPDF2](https://github.com/py-pdf/PyPDF2) with `fpdf2`, added by @devdev29: https://py-pdf.github.io/fpdf2/CombineWithPyPDF2.html
- new documentation for using [Jinja](https://jinja.palletsprojects.com/) with `fpdf2`: https://py-pdf.github.io/fpdf2/TemplatingWithJinja.html
### Deprecated
- `HTMLMixin` is deprecated, and not needed anymore: **the `write_html()` method is now natively available in the `FPDF` class** - thanks to @yk-jp
### Removed
- `open()` & `close()` methods, that were only used internally and should never have been called by end-user code
- `FPDF.state`, which was an instance of the `DocumentState` enum, and has been replaced by moving the final rendering logic into a new `fpdf.output` module
### Fixed
- after an "empty" `cell()`, `ln()` applied a line height of zero [#601](https://github.com/py-pdf/fpdf2/issues/601)
- when using `multi_cell()` with `max_line_height` to render multiline text, the last line is now rendered like all the others
- templates don't leak graphics state changes to their surroundings anymore; [#570](https://github.com/py-pdf/fpdf2/issues/570)
- automatic page break is never performed on an empty page (when the Y position is at the top margin)
- fixed [`insert_toc_placeholder()`](https://py-pdf.github.io/fpdf2/fpdf/fpdf.html#fpdf.fpdf.FPDF.insert_toc_placeholder) usage with [`footer()`](https://py-pdf.github.io/fpdf2/fpdf/fpdf.html#fpdf.fpdf.FPDF.footer) and `{{nb}}`; [#548](https://github.com/py-pdf/fpdf2/issues/548)
- the SVG parser now accepts `stroke-width` attribute values with an explicit unit, thanks to @gmischler; [#526](https://github.com/py-pdf/fpdf2/issues/526)
- the SVG parser now accepts absolute units for `width` and `height` attributes, thanks to @darioackermann; [#555](https://github.com/py-pdf/fpdf2/issues/555)
- `write_html()` method now correctly handles whitespace when parsing HTML. `<pre></pre>` blocks still maintain spaces, tabs and line breaks. 
### Changed
- the first parameter of `FPDF.add_font()` is now **optional**: if it is not provided, the base name of the `fname` font path is used to define the font family. Hence `pdf.add_font(fname="fonts/NotoSansArabic.ttf")` will define a font named `NotoSansArabic`.
- the output of [`embed_file()`](https://py-pdf.github.io/fpdf2/fpdf/fpdf.html#fpdf.fpdf.FPDF.embed_file) is now a `PDFEmbeddedFile`, not a string, but the internal file name can be retrieved through its `.basename` property
- forbid use of `get_y()` & `local_context()` inside `unbreakable()` as it is currently not supported; [#557](https://github.com/py-pdf/fpdf2/discussions/557)
- [fontTools](https://fonttools.readthedocs.io/en/latest/) minimal version requirement set to 4.34.0; [#524](https://github.com/py-pdf/fpdf2/issues/524)

## [2.5.7] - 2022-09-08
### Added
- support for subscript, superscript, nominator and denominator char positioning as well as `<sub>` and `<sup>` HTML tags, thanks to @gmischler: [link to documentation](https://py-pdf.github.io/fpdf2/TextStyling.html#subscript-superscript-and-fractional-numbers)
- [`set_page_background()`](https://py-pdf.github.io/fpdf2/fpdf/fpdf.html#fpdf.fpdf.FPDF.set_page_background): new method added by @semaeostomea: [link to documentation](https://py-pdf.github.io/fpdf2/PageFormatAndOrientation.html#per-page-format-orientation-and-background)
- [`embed_file()`](https://py-pdf.github.io/fpdf2/fpdf/fpdf.html#fpdf.fpdf.FPDF.embed_file) & [`file_attachment_annotation()`](https://py-pdf.github.io/fpdf2/fpdf/fpdf.html#fpdf.fpdf.FPDF.file_attachment_annotation): new methods to add file attachments - [link to documentation](https://py-pdf.github.io/fpdf2/FileAttachments.html)
- a new method [`set_char_spacing()`](https://py-pdf.github.io/fpdf2/fpdf/fpdf.html#fpdf.fpdf.FPDF.set_char_spacing) allows to increase the spacing between individual characters, thanks to @gmischler: [link to documentation](https://py-pdf.github.io/fpdf2/TextStyling.html)
- workaround by @semaeostomea to support arabic and right-to-left scripts: [link to documentation](https://py-pdf.github.io/fpdf2/Unicode.html#right-to-left-arabic-script-workaround)
- documentation on shapes styling: [link to documentation](https://py-pdf.github.io/fpdf2/Shapes.html#path-styling)
- documentation on sharing the images cache among FPDF instances: [link to documentation](https://py-pdf.github.io/fpdf2/Images.html#sharing-the-image-cache-among-fpdf-instances)

### Changed
- HTML headings are now rendered with an additional leading of 20% the font size above and below them; [#520](https://github.com/py-pdf/fpdf2/issues/520)
- `fpdf2` now uses [fontTools](https://fonttools.readthedocs.io/en/latest/) to read and embed fonts in the PDF, thanks to @gmischler and @RedShy
- since the fonttools library offers similar functionality, the dependency to "svg.path" is gone again, thanks to @gmischler; [#525](https://github.com/py-pdf/fpdf2/issues/525)

### Fixed
- text following a HTML heading can't overlap with that heading anymore, thanks to @gmischler
- `arc()` not longer renders artefacts at intersection point, thanks to @Jmillan-Dev; [#488](https://github.com/py-pdf/fpdf2/issues/488)
- [`write_html()`](https://py-pdf.github.io/fpdf2/HTML.html):
    * `<em>` & `<strong>` HTML tags are now properly supported - they were ignored previously; [#498](https://github.com/py-pdf/fpdf2/issues/498)
    * `bgcolor` is now properly supported in `<table>` tags; [#512](https://github.com/py-pdf/fpdf2/issues/512)
- the `CreationDate` of PDFs & embedded files now includes the system timezone

## [2.5.6] - 2022-08-16
### Added
- new methods to allow signing PDF documents: [link to docs](https://py-pdf.github.io/fpdf2/Signing.html)
- support for colors defined with the `rgb()` syntax in SVG images - _cf._ [#480](https://github.com/py-pdf/fpdf2/issues/480)
- New translation of the tutorial in [Ελληνικά](https://py-pdf.github.io/fpdf2/Tutorial-gr.html), thanks to @sokratisvas
### Changed
- an `/ID` is now inserted in the trailer dictionary of all PDF documents generated.
  This ID can be controlled through the new [file_id()](https://py-pdf.github.io/fpdf2/fpdf/fpdf.html#fpdf.fpdf.FPDF.file_id) method.
- the [svg.path](https://pypi.org/project/svg.path/) package was added as a dependency to better parse SVG images
### Fixed
- `font_stretching` doesn't make text spill out of `multi_cell()` and `write()` boundaries anymore, thanks to @gmischler
- `local_context()` now always restores the correct font settings after finishing, thanks to @gmischler
- properly parsing single-digits arguments in SVG paths - _cf._ [#450](https://github.com/py-pdf/fpdf2/issues/450)
- document outline encoding: it was found to be broken when using a thai font - _cf._ [#458](https://github.com/py-pdf/fpdf2/issues/458)

## [2.5.5] - 2022-06-17
### Added
- a new option `align="X"` to `.cell()` and `.multi_cell()` allows to center text around the current x position, thanks to @gmischler
- allowing to provide an [`AnnotationName`](https://py-pdf.github.io/fpdf2/fpdf/enums.html#fpdf.enums.AnnotationName)
  and [`AnnotationFlags`](https://py-pdf.github.io/fpdf2/fpdf/enums.html#fpdf.enums.AnnotationFlag)
  onto [text_annotation()](https://py-pdf.github.io/fpdf2/fpdf/fpdf.html#fpdf.fpdf.FPDF.text_annotation)
- allowing correctly parsing of SVG files with CSS styling (`style="..."` attribute), thanks to @RedShy
- [`FPDF.star()`](https://py-pdf.github.io/fpdf2/Shapes.html#regular-star): new method added to draw regular stars, thanks to @digidigital and @RedShy
- [`FPDF.ink_annotation()`](https://py-pdf.github.io/fpdf2/Annotations.html#ink-annotations): new method added to add path annotations
- allowing embedding of indexed PNG images without converting them to RGB colorspace, thanks to @RedShy
- allowing to change appearance of [highlight annotations](https://py-pdf.github.io/fpdf2/fpdf/fpdf.html#fpdf.fpdf.FPDF.highlight) by specifying a [`TextMarkupType`](https://py-pdf.github.io/fpdf2/fpdf/enums.html#fpdf.enums.TextMarkupType)
- documentation on how to control objects transparency: [link to docs](https://py-pdf.github.io/fpdf2/Transparency.html)
- documentation on how to create tables and charts using [pandas](https://pandas.pydata.org/) DataFrames: [link to docs](https://py-pdf.github.io/fpdf2/Maths.html), thanks to @iwayankurniawan
- added argument `round_corners` to `FPDF.rect()` that allows to draw rectangles with round corners: [link to docs](https://py-pdf.github.io/fpdf2/Shapes.html#rectangle) - thanks to @gonzalobarbaran
### Changed
- `FPDF.add_highlight()` as been renamed into [`FPDF.highlight()`](https://py-pdf.github.io/fpdf2/fpdf/fpdf.html#fpdf.fpdf.FPDF.highlight)
### Fixed
- support for `"x"` & `"y"` attributes in SVG `<use>` tags - _cf._ [#446](https://github.com/py-pdf/fpdf2/issues/446)
- `CreationDate` of PDFs generated, that was broken - _cf._ [#451](https://github.com/py-pdf/fpdf2/issues/451)
- `multi_cell()` and `write()` ignored a trailing newline character in the supplied text since 2.5.1 - fixed thanks to @gmischler

## [2.5.4] - 2022-05-05
### Added
- new `FPDF.page_mode` property, allowing to display a PDF automatically in **full screen**: [link to docs](https://py-pdf.github.io/fpdf2/PageFormatAndOrientation.html#full-screen)
- new `FPDF.viewer_preferences` property: [link to docs](https://py-pdf.github.io/fpdf2/PageFormatAndOrientation.html#viewer-preferences)
### Fixed
- removed a debug `print()` statement (`multi_cell: new_x=... new_y=...`) that had been left in [multi_cell()](https://py-pdf.github.io/fpdf2/fpdf/fpdf.html#fpdf.fpdf.FPDF.multi_cell) method 🤦‍♂️
- preserved backward compatibility with PyFPDF for passing positional arguments to `cell()` & `multi_cell()`, which was broken in 2.5.2
### Modified
- when [`regular_polygon()`](https://py-pdf.github.io/fpdf2/fpdf/fpdf.html#fpdf.fpdf.FPDF.regular_polygon) is called with `style="f"`,
  the shape outline is not drawn anymore. Use `style="DF"` to also draw a line around its perimeter.
### Deprecated
- the `fill` parameter of the [`polygon()`](https://py-pdf.github.io/fpdf2/fpdf/fpdf.html#fpdf.fpdf.FPDF.polygon)
  & [`polyline()`](https://py-pdf.github.io/fpdf2/fpdf/fpdf.html#fpdf.fpdf.FPDF.polyline) methods have been replaced by a `style` argument,
  offering more control

## [2.5.3] - 2022-05-03
### Added
- new `round_clip()` & `elliptic_clip()` image clipping methods: [link to docs](https://py-pdf.github.io/fpdf2/Images.html#image-clipping)
- `CoerciveEnum` subclasses have been added: [`Align`](https://py-pdf.github.io/fpdf2/fpdf/enums.html#fpdf.enums.Align) & [`RenderStyle`](https://py-pdf.github.io/fpdf2/fpdf/enums.html#fpdf.enums.RenderStyle)
- documentation on how to embed Matplotlib charts: [link to docs](https://py-pdf.github.io/fpdf2/Maths.html)
- documentation on how to use `fpdf2` with [Flask](https://flask.palletsprojects.com), [streamlit](https://streamlit.io/), AWS lambdas: [link to docs](https://py-pdf.github.io/fpdf2/UsageInWebAPI.html)
- documentation on how to store PDFs in a database with [SQLAlchemy](https://www.sqlalchemy.org/): [link to docs](https://py-pdf.github.io/fpdf2/DatabaseStorage.html)
### Modified
- `TextMode`, `XPos` & `YPos` now inherit from `CoerciveEnum` and hence can simply be passed as string parameters
### Fixed
- infinite loop when calling `.multi_cell()` without enough horizontal space - _cf._ [#389](https://github.com/py-pdf/fpdf2/issues/389)
### Removed
- support for `.pkl` files passed to `add_font()`. This was deprecated since v2.5.1.
  As a consequence, `fpdf2` no more uses the `pickle` module \o/

## [2.5.2] - 2022-04-13
### Added
- new parameters `new_x` and `new_y` for `cell()` and `multi_cell()`, replacing `ln=0`, thanks to @gmischler
- new `highlight()` method to insert highlight annotations: [documentation](https://py-pdf.github.io/fpdf2/Annotations.html#highlights)
- new `offset_rendering()` method: [documentation](https://py-pdf.github.io/fpdf2/PageBreaks.html#unbreakable-sections)
- new `.text_mode` property: [documentation](https://py-pdf.github.io/fpdf2/TextStyling.html#text_mode)
- the page structure of the documentation has been revised, with a new page about [adding text](https://py-pdf.github.io/fpdf2/Text.html), thanks to @gmischler
- a warning is now raised if a context manager is used inside an `unbreakable()` section, which is not supported
### Changed
- `local_context()` can now "scope" even more properties, like `blend_mode`: [documentation](https://py-pdf.github.io/fpdf2/Images.html#blending-images)
### Fixed
- No font properties should be leaked anymore after using markdown or in any other situations (_cf._ [#359](https://github.com/py-pdf/fpdf2/issues/349)), thanks to @gmischler
- If `multi_cell(align="J")` is given text with multiple paragraphs (text followed by an empty line) at once, it now renders the last line of each paragraph left-aligned,
  instead of just the very last line (_cf._ [#364](https://github.com/py-pdf/fpdf2/issues/364)), thanks to @gmischler
- a regression: now again `multi_cell()` always renders a cell, even if `txt` is an empty string - _cf._ [#349](https://github.com/py-pdf/fpdf2/issues/349)
- a bug with string width calculation when Markdown is enabled - _cf._ [#351](https://github.com/py-pdf/fpdf2/issues/351)
- a few bugs when parsing some SVG files - _cf._ [#356](https://github.com/py-pdf/fpdf2/issues/356), [#358](https://github.com/py-pdf/fpdf2/issues/358) & [#376](https://github.com/py-pdf/fpdf2/issues/376)
- a bug when using `multi_cell(..., split_only=True)` inside an `unbreakable` section - _cf._ [#359](https://github.com/py-pdf/fpdf2/issues/359)
### Deprecated
- The parameter `ln` to `cell()` and `multi_cell()` is now deprecated: use `new_x` and `new_y` instead.
- The parameter `center` to `cell()` is now deprecated, use `align="C"` instead.

## [2.5.1] - 2022-03-07
### Added
- The documentation outline is revised, and a page about creating Text added, thanks to @gmischler
- support for soft-hyphen (`\u00ad`) break in `write()`, `cell()` & `multi_cell()` calls - thanks @oleksii-shyman & @gmischler!
  Documentation: [Line breaks](https://py-pdf.github.io/fpdf2/LineBreaks.html)
- new documentation page on [Emojis, Symbols & Dingbats](https://py-pdf.github.io/fpdf2/EmojisSymbolsDingbats.html)
- documentation on combining `borb` & `fpdf2`: [Creating a borb.pdf.document.Document from a FPDF instance](https://py-pdf.github.io/fpdf2/borb.html)

### Changed
- `write()` now supports soft hyphen characters, thanks to @gmischler
- `fname` is now a required parameter for `FPDF.add_font()`
- `image()` method now insert `.svg` images as PDF paths
- the [defusedxml](https://pypi.org/project/defusedxml/) package was added as dependency in order to make SVG parsing safer
- log level of `_substitute_page_number()` has been lowered from `INFO` to `DEBUG`

### Fixed
- a bug when rendering Markdown and setting a custom `text_color` or `fill_color`
- a bug in `get_string_width()` with unicode fonts and Markdown enabled,
  resulting in calls to `cell()` / `multi_cell()` with `align="R"` to display nothing - thanks @mcerveny for the fix!
- a bug with incorrect width calculation of markdown text

### Deprecated
- the font caching mechanism, that used the `pickle` module, has been removed, for security reasons,
  and because it provided little performance gain, and only for specific use cases - _cf._ [issue #345](https://github.com/py-pdf/fpdf2/issues/345).
  That means that the `font_cache_dir` optional parameter of `fpdf.FPDF` constructor
  and the `uni` optional argument of `FPDF.add_font()` are deprecated.
  The `fpdf.fpdf.load_cache` function has also been removed.

To be extra clear: `uni=True` can now be removed from all calls to `FPDF.add_font()`.
If the value of the `fname` argument passed to `add_font()` ends with `.ttf`, it is considered a TrueType font.

## [2.5.0] - 2022-01-22
### Added
Thanks to @torque for contributing this massive new feature:
- add [`fpdf.drawing`](https://py-pdf.github.io/fpdf2/Drawing.html) API for composing paths from an arbitrary sequence of lines and curves.
- add [`fpdf.svg.convert_svg_to_drawing`](https://py-pdf.github.io/fpdf2/SVG.html) function to support converting basic scalable vector graphics (SVG) images to PDF paths.

### Fixed
- `will_page_break()` & `accept_page_break` are not invoked anymore during a call to `multi_cell(split_only=True)`
- Unicode characters in headings are now properly displayed in the table of content, _cf._ [#320](https://github.com/py-pdf/fpdf2/issues/320) - thanks @lcomrade

## [2.4.6] - 2021-11-16
### Added
- New `FPDF.pages_count` property, thanks to @paulacampigotto
- Temporary changes to graphics state variables are now possible using `with FPDF.local_context():`, thanks to @gmischler
- a mechanism to detect & downscale oversized images,
  _cf._ [documentation](https://py-pdf.github.io/fpdf2/Images.html#oversized-images-detection-downscaling).
  [Feedbacks](https://github.com/py-pdf/fpdf2/discussions) on this new feature are welcome!
- New `set_dash_pattern()`, which works with all lines and curves, thanks to @gmischler.
- Templates now support drawing ellipses, thanks to @gmischler
- New documentation on how to display equations, using Google Charts or `matplotlib`: [Maths](https://py-pdf.github.io/fpdf2/Maths.html)
- The whole documentation can now be downloaded as a PDF: [fpdf2-manual.pdf](https://py-pdf.github.io/fpdf2/fpdf2-manual.pdf)
- New sections have been added to [the tutorial](https://py-pdf.github.io/fpdf2/Tutorial.html), thanks to @portfedh:

    5. [Creating Tables](https://py-pdf.github.io/fpdf2/Tutorial.html#tuto-5-creating-tables)
    6. [Creating links and mixing text styles](https://py-pdf.github.io/fpdf2/Tutorial.html#tuto-6-creating-links-and-mixing-text-styles)
- New translation of the tutorial in Hindi, thanks to @Mridulbirla13: [हिंदी संस्करण](https://py-pdf.github.io/fpdf2/Tutorial-hi.html); [Deutsch](https://py-pdf.github.io/fpdf2/Tutorial-de.html), thanks to @digidigital; and [Italian](https://py-pdf.github.io/fpdf2/Tutorial-it.html) thanks to @xit4; [Русский](https://py-pdf.github.io/fpdf2/Tutorial-ru.html) thanks to @AABur; and [português](https://py-pdf.github.io/fpdf2/Tutorial-pt.html) thanks to @fuscati; [français](https://py-pdf.github.io/fpdf2/Tutorial-fr.html), thanks to @Tititesouris
- While images transparency is still handled by default through the use of `SMask`,
  this can be disabled by setting `pdf.allow_images_transparency = False`
  in order to allow compliance with [PDF/A-1](https://en.wikipedia.org/wiki/PDF/A#Description)
- [`FPDF.arc`](https://py-pdf.github.io/fpdf2/fpdf/fpdf.html#fpdf.fpdf.FPDF.arc): new method added. 
  It enables to draw arcs in a PDF document.
- [`FPDF.solid_arc`](https://py-pdf.github.io/fpdf2/fpdf/fpdf.html#fpdf.fpdf.FPDF.solid_arc): new method added.
  It enables to draw solid arcs in a PDF document. A solid arc combines an arc and a triangle to form a pie slice.
- [`FPDF.regular_polygon`](https://py-pdf.github.io/fpdf2/fpdf/fpdf.html#fpdf.fpdf.FPDF.regular_polygon): new method added, thanks to @bettman-latin
### Fixed
- All graphics state manipulations are now possible within a rotation context, thanks to @gmischler
- The exception making the "x2" template field optional for barcode elements did not work correctly, fixed by @gmischler
- It is now possible to get back to a previous page to add more content, _e.g._ with a 2-column layout, thanks to @paulacampigotto
### Changed
- All template elements now have a transparent default background instead of white, thanks to @gmischler
- To reduce the size of generated PDFs, no `SMask` entry is inserted for images that are fully opaque
  (= with an alpha channel containing only 0xff characters)
- The `rect`, `ellipse` & `circle` all have a `style` parameter in common.
  They now all properly accept a value of `"D"` and raise a `ValueError` for invalid values.
### Deprecated
- `dashed_line()` is now deprecated in favor of `set_dash_pattern()`

## [2.4.5] - 2021-10-03
### Fixed
- ensure support for old field names in `Template.code39` for backward compatibility

## [2.4.4] - 2021-10-01
### Added
- `Template()` has gained a more flexible cousin `FlexTemplate()`, _cf._ [documentation](https://py-pdf.github.io/fpdf2/Templates.html), thanks to @gmischler
- markdown support in `multi_cell()`, thanks to Yeshi Namkhai
- base 64 images can now be provided to `FPDF.image`, thanks to @MWhatsUp
- documentation on how to generate datamatrix barcodes using the `pystrich` lib: [documentation section](https://py-pdf.github.io/fpdf2/Barcodes.html#datamatrix),
  thanks to @MWhatsUp
- `write_html`: headings (`<h1>`, `<h2>`...) relative sizes can now be configured through an optional `heading_sizes` parameter
- a subclass of `HTML2FPDF` can now easily be used by setting `FPDF.HTML2FPDF_CLASS`,
  _cf._ [documentation](https://py-pdf.github.io/fpdf2/DocumentOutlineAndTableOfContents.html#with-html)
### Fixed
- `Template`: `split_multicell()` will not write spurious font data to the target document anymore, thanks to @gmischler
- `Template`: rotation now should work correctly in all situations, thanks to @gmischler
- `write_html`: headings (`<h1>`, `<h2>`...) can now contain non-ASCII characters without triggering a `UnicodeEncodeError`
- `Template`: CSV column types are now safely parsed, thanks to @gmischler
- `cell(..., markdown=True)` "leaked" its final style (bold / italics / underline) onto the following cells
### Changed
- `write_html`: the line height of headings (`<h1>`, `<h2>`...) is now properly scaled with its font size
- some `FPDF` methods should not be used inside a `rotation` context, or things can get broken.
  This is now forbidden: an exception is now raised in those cases.
### Deprecated
- `Template`: `code39` barcode input field names changed from `x/y/w/h` to `x1/y1/y2/size`

## [2.4.3] - 2021-09-01
### Added
- support for **emojis**! More precisely unicode characters above `0xFFFF` in general, thanks to @moe-25
- `Template` can now insert justified text
- [`get_scale_factor`](https://py-pdf.github.io/fpdf2/fpdf/util.html#fpdf.util.get_scale_factor) utility function to obtain `FPDF.k` without having to create a document
- [`convert_unit`](https://py-pdf.github.io/fpdf2/fpdf/util.html#fpdf.util.convert_unit) utility function to convert a number, `x,y` point, or list of `x,y` points from one unit to another unit
### Changed
- `fpdf.FPDF()` constructor now accepts ints or floats as a unit, and raises a `ValueError` if an invalid unit is provided.
### Fixed
- `Template` `background` property is now properly supported - [#203](https://github.com/py-pdf/fpdf2/pull/203)
  ⚠️ Beware that its default value changed from `0` to `0xffffff`, as a value of **zero would render the background as black**.
- `Template.parse_csv`: preserving numeric values when using CSV based templates - [#205](https://github.com/py-pdf/fpdf2/pull/205)
- the code snippet to generate Code 39 barcodes in the documentation was missing the start & end `*` characters.
This has been fixed, and a warning is now triggered by the [`FPDF.code39`](https://py-pdf.github.io/fpdf2/fpdf/fpdf.html#fpdf.fpdf.FPDF.code39) method when those characters are missing.
### Fixed
- Detect missing `uni=True` when loading cached fonts (page numbering was missing digits)

## [2.4.2] - 2021-06-29
### Added
- disable font caching when `fpdf.FPDF` constructor invoked with `font_cache_dir=None`, thanks to @moe-25 !
- [`FPDF.circle`](https://py-pdf.github.io/fpdf2/fpdf/fpdf.html#fpdf.fpdf.FPDF.circle): new method added, thanks to @viraj-shah18 !
- `write_html`: support setting HTML font colors by name and short hex codes
- [`FPDF.will_page_break`](https://py-pdf.github.io/fpdf2/fpdf/fpdf.html#fpdf.fpdf.FPDF.will_page_break)
utility method to let users know in advance when adding an elemnt will trigger a page break.
This can be useful to repeat table headers on each page for exemple,
_cf._ [documentation on Tables](https://py-pdf.github.io/fpdf2/Tables.html#repeat-table-header-on-each-page).
- [`FPDF.set_link`](https://py-pdf.github.io/fpdf2/fpdf/fpdf.html#fpdf.fpdf.FPDF.set_link) now support a new optional `x` parameter to set the horizontal position after following the link
### Fixed
- fixed a bug when `fpdf.Template` was used to render QRCodes, due to a forced conversion to string (#175)

## [2.4.1] - 2021-06-12
### Fixed
- erroneous page breaks occured for full-width / full-height images
- rendering issue of non-ASCII characaters with unicode fonts

## [2.4.0] - 2021-06-11
### Changed
- now `fpdf2` uses the newly supported `DCTDecode` image filter for JPEG images,
  instead of `FlateDecode` before, in order to improve the compression ratio without any image quality loss.
  On test images, this reduced the size of embeded JPEG images by 90%.
- `FPDF.cell`: the `w` (width) parameter becomes optional, with a default value of `None`, meaning to generate a cell with the size of the text content provided
- the `h` (height) parameter of the `cell`, `multi_cell` & `write` methods gets a default value change, `None`, meaning to use the current font size
- removed the useless `w` & `h` parameters of the `FPDF.text_annotation()` method
### Added
- new `FPDF.add_action()` method, documented in the [Annotations section](https://py-pdf.github.io/fpdf2/Annotations.html)
- `FPDF.cell`: new optional `markdown=True` parameter that enables basic Markdown-like styling: `**bold**, __italics__, --underlined--`
- `FPDF.cell`: new optional boolean `center` parameter that positions the cell horizontally
- `FPDF.set_link`: new optional `zoom` parameter that sets the zoom level after following the link.
  Currently ignored by Sumatra PDF Reader, but observed by Adobe Acrobat reader.
- `write_html`: now support `align="justify"`
- new method `FPDF.image_filter` to control the image filters used for images
- `FPDF.add_page`: new optional `duration` & `transition` parameters
  used for [presentations (documentation page)](https://py-pdf.github.io/fpdf2/Presentations.html)
- extra documentation on [how to configure different page formats for specific pages](https://py-pdf.github.io/fpdf2/PageFormatAndOrientation.html)
- support for Code 39 barcodes in `fpdf.template`, using `type="C39"`
### Fixed
- avoid an `Undefined font` error when using `write_html` with unicode bold or italics fonts
### Deprecated
- the `FPDF.set_doc_option()` method is deprecated in favour of just setting the `core_fonts_encoding` property
  on an instance of `FPDF`
- the `fpdf.SYSTEM_TTFONTS` configurable module constant is now ignored

## [2.3.5] - 2021-05-12
### Fixed
- a bug in the `deprecation` module that prevented to configure `fpdf2` constants at the module level

## [2.3.4] - 2021-04-30
### Fixed
- a "fake duplicates" bug when a `Pillow.Image.Image` was passed to `FPDF.image`

## [2.3.3] - 2021-04-21
### Added
- new features: **document outline & table of contents**! Check out the new dedicated [documentation page](https://py-pdf.github.io/fpdf2/DocumentOutlineAndTableOfContents.html) for more information
- new method `FPDF.text_annotation` to insert... Text Annotations
- `FPDF.image` now also accepts an `io.BytesIO` as input
### Fixed
- `write_html`: properly handling `<img>` inside `<td>` & allowing to center them horizontally

## [2.3.2] - 2021-03-27
### Added
- `FPDF.set_xmp_metadata`
- made `<li>` bullets & indentation configurable through class attributes, instance attributes or optional method arguments, _cf._ [`test_customize_ul`](https://github.com/py-pdf/fpdf2/blob/2.3.2/test/html/test_html.py#L242)
### Fixed
- `FPDF.multi_cell`: line wrapping with justified content and unicode fonts, _cf._ [#118](https://github.com/py-pdf/fpdf2/issues/118)
- `FPDF.multi_cell`: when `ln=3`, automatic page breaks now behave correctly at the bottom of pages

## [2.3.1] - 2021-02-28
### Added
- `FPDF.polyline` & `FPDF.polygon` : new methods added by @uovodikiwi - thanks!
- `FPDF.set_margin` : new method to set the document right, left, top & bottom margins to the same value at once
- `FPDF.image` now accepts new optional `title` & `alt_text` parameters defining the image title
  and alternative text describing it, for accessibility purposes
- `FPDF.link` now honor its `alt_text` optional parameter and this alternative text describing links
  is now properly included in the resulting PDF document
- the document language can be set using `FPDF.set_lang`
### Fixed
- `FPDF.unbreakable` so that no extra page jump is performed when `FPDF.multi_cell` is called inside this context
### Deprecated
- `fpdf.FPDF_CACHE_MODE` & `fpdf.FPDF_CACHE_DIR` in favor of a configurable new `font_cache_dir` optional argument of the `fpdf.FPDF` constructor

## [2.3.0] - 2021-01-29
Many thanks to [@eumiro](https://github.com/py-pdf/fpdf2/pulls?q=is%3Apr+author%3Aeumiro) & [@fbernhart](https://github.com/py-pdf/fpdf2/pulls?q=is%3Apr+author%3Aeumiro) for their contributions to make `fpdf2` code cleaner!
### Added
- `FPDF.unbreakable` : a new method providing a context-manager in which automatic page breaks are disabled.
  _cf._ https://py-pdf.github.io/fpdf2/PageBreaks.html
- `FPDF.epw` & `FPDF.eph` : new `@property` methods to retrieve the **effective page width / height**, that is the page width / height minus its horizontal / vertical margins.
- `FPDF.image` now accepts also a `Pillow.Image.Image` as input
- `FPDF.multi_cell` parameters evolve in order to generate tables with multiline text in cells:
  * its `ln` parameter now accepts a value of `3` that sets the new position to the right without altering vertical offset
  * a new optional `max_line_height` parameter sets a maximum height of each sub-cell generated
- new documentation pages : how to add content to existing PDFs, HTML, links, tables, text styling & page breaks
- all PDF samples are now validated using 3 different PDF checkers
### Fixed
- `FPDF.alias_nb_pages`: fixed this feature that was broken since v2.0.6
- `FPDF.set_font`: fixed a bug where calling it several times, with & without the same parameters,
prevented strings passed first to the text-rendering methods to be displayed.
### Deprecated
- the `dest` parameter of `FPDF.output` method

## [2.2.0] - 2021-01-11
### Added
- new unit tests, a code formatter (`black`) and a linter (`pylint`) to improve code quality
- new boolean parameter `table_line_separators` for `write_html` & underlying `HTML2FPDF` constructor
### Changed
- the documentation URL is now simply https://py-pdf.github.io/fpdf2/
### Removed
- dropped support for external font definitions in `.font` Python files, that relied on a call to `exec`
### Deprecated
- the `type` parameter of `FPDF.image` method
- the `infile` parameter of `Template` constructor
- the `dest` parameter of `Template.render` method

## [2.1.0] - 2020-12-07
### Added
* [Introducing a rect_clip() function](https://github.com/reingart/pyfpdf/pull/158)
* [Adding support for Contents alt text on Links](https://github.com/reingart/pyfpdf/pull/163)
### Modified
* [Making FPDF.output() x100 time faster by using a bytearray buffer](https://github.com/reingart/pyfpdf/pull/164)
* Fix user's font path ([issue](https://github.com/reingart/pyfpdf/issues/166) [PR](https://github.com/py-pdf/fpdf2/pull/14))
### Deprecated
* [Deprecating .rotate() and introducing .rotation() context manager](https://github.com/reingart/pyfpdf/pull/161)
### Fixed
* [Fixing #159 issue with set_link + adding GitHub Actions pipeline & badges](https://github.com/reingart/pyfpdf/pull/160)
* `User defined path to font is ignored`
### Removed
* non-necessary dependency on `numpy`
* support for Python 2
 
## [2.0.6] - 2020-10-26
### Added
* Python 3.9 is now supported

## [2.0.5] - 2020-04-01
### Added
* new specific exceptions: `FPDFException` & `FPDFPageFormatException`
* tests to increase line coverage in `image_parsing` module
* a test which uses most of the HTML features
### Fixed
* handling of fonts by the HTML mixin (weight and style) - thanks `cgfrost`!

## [2.0.4] - 2020-03-26
### Fixed
* images centering - thanks `cgfrost`!
* added missing import statment for `urlopen` in `image_parsing` module
* changed urlopen import from `six` library to maintain python2 compatibility

## [2.0.3] - 2020-01-03
### Added
* Ability to use a `BytesIO` buffer directly. This can simplify loading `matplotlib` plots into the PDF.
### Modified
* `load_resource` now return argument if type is `BytesIO`, else load.

## [2.0.1] - 2018-11-15
### Modified
* introduced a dependency to `numpy` to improve performances by replacing pixel regexes in image parsing (s/o @pennersr)

## [2.0.0] - 2017-05-04
### Added
* support for more recent Python versions
* more documentation
### Fixed
* PDF syntax error when version is > 1.3 due to an invalid `/Transparency` dict
### Modified
* turned `accept_page_break` into a property
* unit tests now use the standard `unittest` lib
* massive code cleanup using `flake8`<|MERGE_RESOLUTION|>--- conflicted
+++ resolved
@@ -19,12 +19,9 @@
 ## [2.7.8] - Not released yet
 ### Added
 * support for `<path>` elements in SVG `<clipPath>` elements
-<<<<<<< HEAD
 * support for `bidirectional` text shaping
-=======
 * documentation on how to combine `fpdf2` with [mistletoe](https://pypi.org/project/kaleido/) in order to [generate PDF documents from Markdown (link)](https://py-pdf.github.io/fpdf2/CombineWithMistletoeoToUseMarkdown.html)
 * tutorial in Dutch: [Handleiding](https://py-pdf.github.io/fpdf2/Tutorial-nl.md) - thanks to @Polderrider
->>>>>>> 6a8678b3
 ### Fixed
 * when adding a link on a table cell, an extra link was added erroneously on the left. Moreover, now `FPDF._disable_writing()` properly disable link writing.
 * [`FPDF.write_html()`](https://py-pdf.github.io/fpdf2/fpdf/fpdf.html#fpdf.fpdf.FPDF.write_html) now handles linking directly to other pages - thanks to @mjasperse
