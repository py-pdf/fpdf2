--- conflicted
+++ resolved
@@ -29,15 +29,11 @@
 - allowing to change appearance of [highlight annotations](https://pyfpdf.github.io/fpdf2/fpdf/fpdf.html#fpdf.fpdf.FPDF.highlight) by specifying a [`TextMarkupType`](https://pyfpdf.github.io/fpdf2/fpdf/enums.html#fpdf.enums.TextMarkupType)
 - documentation on how to control objects transparency: [link to docs](https://pyfpdf.github.io/fpdf2/Transparency.html)
 - documentation on how to create tables and charts using [pandas](https://pandas.pydata.org/) DataFrames: [link to docs](https://pyfpdf.github.io/fpdf2/Maths.html), thanks to @iwayankurniawan
-<<<<<<< HEAD
 - added argument `round_corners` in FPDF.rect that allow to draw rectangles with round corners
-=======
 ### Fixed
 - support for `"x"` & `"y"` attributes in SVG `<use>` tags - _cf._ [#446](https://github.com/PyFPDF/fpdf2/issues/446)
 - `CreationDate` of PDFs generated, that was broken - _cf._ [#451](https://github.com/PyFPDF/fpdf2/issues/451)
-### Fixed
-- multi_cell() and write() ignored a trailing newline character in the supplied text since 2.5.1, fixed thanks to @gmischler.
->>>>>>> ced68b4c
+- `multi_cell()` and `write()` ignored a trailing newline character in the supplied text since 2.5.1 - fixed thanks to @gmischler
 
 ## [2.5.4] - 2022-05-05
 ### Added
