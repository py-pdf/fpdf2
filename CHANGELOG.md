Changelog
---------

All notable changes to this project will be documented in this file.

The format is based on [Keep a Changelog](http://keepachangelog.com/)
and this project adheres to [Semantic Versioning](http://semver.org/),
and [PEP 440](https://www.python.org/dev/peps/pep-0440/).

## Displaying deprecation warnings
`DeprecationWarning` messages are not displayed by Python by default.

Hence, every time you use a newer version of `fpdf2`, we strongly encourage you to execute your scripts
with the `-Wd` option (_cf._ [documentation](https://docs.python.org/3/using/cmdline.html#cmdoption-W)) 
in order to get warned about deprecated features used in your code.

This can also be enabled programmatically with `warnings.simplefilter('default', DeprecationWarning)`.

## [2.5.8] - not released yet
### Added
<<<<<<< HEAD
- support for monochromatic images (PIL image.mode == '1')
### Fixed
- adding elements to an empty page that would trigger a page break don't add a blank page anymore
=======
- support for monochromatic images (PIL `image.mode == '1'`)
### Fixed
- automatic page break is never performed on an empty page (when the Y position is at the top margin)
>>>>>>> 943e397a

## [2.5.7] - 2022-09-08
### Changed
- HTML headings are now rendered with an additional leading of 20% the font size above and below them; [#520](https://github.com/PyFPDF/fpdf2/issues/520)
- `fpdf2` now uses [fontTools](https://fonttools.readthedocs.io/en/latest/) to read and embed fonts in the PDF, thanks to @gmischler and @RedShy

### Fixed
- Text following a HTML heading can't overlap with that heading anymore, thanks to @gmischler
- `arc()` not longer renders artefacts at intersection point, thanks to @Jmillan-Dev; [#488](https://github.com/PyFPDF/fpdf2/issues/488)
- [`write_html()`](https://pyfpdf.github.io/fpdf2/HTML.html):
    * `<em>` & `<strong>` HTML tags are now properly supported - they were ignored previously; [#498](https://github.com/PyFPDF/fpdf2/issues/498)
    * `bgcolor` is now properly supported in `<table>` tags; [#512](https://github.com/PyFPDF/fpdf2/issues/512)
- the `CreationDate` of PDFs & embedded files now includes the system timezone

### Added
- Added support for subscript, superscript, nominator and denominator char positioning as well as `<sub>` and `<sup>` HTML tags, thanks to @gmischler: [link to documentation](https://pyfpdf.github.io/fpdf2/TextStyling.html#subscript-superscript-and-fractional-numbers)
- [`set_page_background()`](https://pyfpdf.github.io/fpdf2/fpdf/fpdf.html#fpdf.fpdf.FPDF.set_page_background): new method added by @semaeostomea: [link to documentation](https://pyfpdf.github.io/fpdf2/PageFormatAndOrientation.html#per-page-format-orientation-and-background)
- [`embed_file()`](https://pyfpdf.github.io/fpdf2/fpdf/fpdf.html#fpdf.fpdf.FPDF.embed_file) & [`file_attachment_annotation()`](https://pyfpdf.github.io/fpdf2/fpdf/fpdf.html#fpdf.fpdf.FPDF.file_attachment_annotation): new methods to add file attachments - [link to documentation](https://pyfpdf.github.io/fpdf2/FileAttachments.html)
- A new method [`set_char_spacing()`](https://pyfpdf.github.io/fpdf2/fpdf/fpdf.html#fpdf.fpdf.FPDF.set_char_spacing) allows to increase the spacing between individual characters, thanks to @gmischler: [link to documentation](https://pyfpdf.github.io/fpdf2/TextStyling.html)
- workaround by @semaeostomea to support arabic and right-to-left scripts: [link to documentation](https://pyfpdf.github.io/fpdf2/Unicode.html#right-to-left-arabic-script-workaround)
- documentation on shapes styling: [link to documentation](https://pyfpdf.github.io/fpdf2/Shapes.html#path-styling)
- documentation on sharing the images cache among FPDF instances: [link to documentation](https://pyfpdf.github.io/fpdf2/Images.html#sharing-the-image-cache-among-fpdf-instances)

## [2.5.6] - 2022-08-16
### Added
- new methods to allow signing PDF documents: [link to docs](https://pyfpdf.github.io/fpdf2/Signing.html)
- support for colors defined with the `rgb()` syntax in SVG images - _cf._ [#480](https://github.com/PyFPDF/fpdf2/issues/480)
- New translation of the tutorial in [Ελληνικά](https://pyfpdf.github.io/fpdf2/Tutorial-gr.html), thanks to @sokratisvas
### Changed
- an `/ID` is now inserted in the trailer dictionary of all PDF documents generated.
  This ID can be controlled through the new [file_id()](https://pyfpdf.github.io/fpdf2/fpdf/fpdf.html#fpdf.fpdf.FPDF.file_id) method.
- the [svg.path](https://pypi.org/project/svg.path/) package was added as a dependency to better parse SVG images
### Fixed
- `font_stretching` doesn't make text spill out of `multi_cell()` and `write()` boundaries anymore, thanks to @gmischler
- `local_context()` now always restores the correct font settings after finishing, thanks to @gmischler
- properly parsing single-digits arguments in SVG paths - _cf._ [#450](https://github.com/PyFPDF/fpdf2/issues/450)
- document outline encoding: it was found to be broken when using a thai font - _cf._ [#458](https://github.com/PyFPDF/fpdf2/issues/458)

## [2.5.5] - 2022-06-17
### Added
- a new option `align="X"` to `.cell()` and `.multi_cell()` allows to center text around the current x position, thanks to @gmischler
- allowing to provide an [`AnnotationName`](https://pyfpdf.github.io/fpdf2/fpdf/enums.html#fpdf.enums.AnnotationName)
  and [`AnnotationFlags`](https://pyfpdf.github.io/fpdf2/fpdf/enums.html#fpdf.enums.AnnotationFlag)
  onto [text_annotation()](https://pyfpdf.github.io/fpdf2/fpdf/fpdf.html#fpdf.fpdf.FPDF.text_annotation)
- allowing correctly parsing of SVG files with CSS styling (`style="..."` attribute), thanks to @RedShy
- [`FPDF.star()`](https://pyfpdf.github.io/fpdf2/Shapes.html#regular-star): new method added to draw regular stars, thanks to @digidigital and @RedShy
- [`FPDF.ink_annotation()`](https://pyfpdf.github.io/fpdf2/Annotations.html#ink-annotations): new method added to add path annotations
- allowing embedding of indexed PNG images without converting them to RGB colorspace, thanks to @RedShy
- allowing to change appearance of [highlight annotations](https://pyfpdf.github.io/fpdf2/fpdf/fpdf.html#fpdf.fpdf.FPDF.highlight) by specifying a [`TextMarkupType`](https://pyfpdf.github.io/fpdf2/fpdf/enums.html#fpdf.enums.TextMarkupType)
- documentation on how to control objects transparency: [link to docs](https://pyfpdf.github.io/fpdf2/Transparency.html)
- documentation on how to create tables and charts using [pandas](https://pandas.pydata.org/) DataFrames: [link to docs](https://pyfpdf.github.io/fpdf2/Maths.html), thanks to @iwayankurniawan
- added argument `round_corners` to `FPDF.rect()` that allows to draw rectangles with round corners: [link to docs](https://pyfpdf.github.io/fpdf2/Shapes.html#rectangle) - thanks to @gonzalobarbaran
### Fixed
- support for `"x"` & `"y"` attributes in SVG `<use>` tags - _cf._ [#446](https://github.com/PyFPDF/fpdf2/issues/446)
- `CreationDate` of PDFs generated, that was broken - _cf._ [#451](https://github.com/PyFPDF/fpdf2/issues/451)
- `multi_cell()` and `write()` ignored a trailing newline character in the supplied text since 2.5.1 - fixed thanks to @gmischler

## [2.5.4] - 2022-05-05
### Added
- new `FPDF.page_mode` property, allowing to display a PDF automatically in **full screen**: [link to docs](https://pyfpdf.github.io/fpdf2/PageFormatAndOrientation.html#full-screen)
- new `FPDF.viewer_preferences` property: [link to docs](https://pyfpdf.github.io/fpdf2/PageFormatAndOrientation.html#viewer-preferences)
### Fixed
- removed a debug `print()` statement (`multi_cell: new_x=... new_y=...`) that had been left in [multi_cell()](https://pyfpdf.github.io/fpdf2/fpdf/fpdf.html#fpdf.fpdf.FPDF.multi_cell) method 🤦‍♂️
- preserved backward compatibility with PyFPDF for passing positional arguments to `cell()` & `multi_cell()`, which was broken in 2.5.2
### Modified
- when [`regular_polygon()`](https://pyfpdf.github.io/fpdf2/fpdf/fpdf.html#fpdf.fpdf.FPDF.regular_polygon) is called with `style="f"`,
  the shape outline is not drawn anymore. Use `style="DF"` to also draw a line around its perimeter.
### Deprecated
- the `fill` parameter of the [`polygon()`](https://pyfpdf.github.io/fpdf2/fpdf/fpdf.html#fpdf.fpdf.FPDF.polygon)
  & [`polyline()`](https://pyfpdf.github.io/fpdf2/fpdf/fpdf.html#fpdf.fpdf.FPDF.polyline) methods have been replaced by a `style` argument,
  offering more control

## [2.5.3] - 2022-05-03
### Added
- new `round_clip()` & `elliptic_clip()` image clipping methods: [link to docs](https://pyfpdf.github.io/fpdf2/Images.html#image-clipping)
- `CoerciveEnum` subclasses have been added: [`Align`](https://pyfpdf.github.io/fpdf2/fpdf/enums.html#fpdf.enums.Align) & [`RenderStyle`](https://pyfpdf.github.io/fpdf2/fpdf/enums.html#fpdf.enums.RenderStyle)
- documentation on how to embed Matplotlib charts: [link to docs](https://pyfpdf.github.io/fpdf2/Maths.html)
- documentation on how to use `fpdf2` with [Flask](https://flask.palletsprojects.com), [streamlit](https://streamlit.io/), AWS lambdas: [link to docs](https://pyfpdf.github.io/fpdf2/UsageInWebAPI.html)
- documentation on how to store PDFs in a database with [SQLAlchemy](https://www.sqlalchemy.org/): [link to docs](https://pyfpdf.github.io/fpdf2/DatabaseStorage.html)
### Modified
- `TextMode`, `XPos` & `YPos` now inherit from `CoerciveEnum` and hence can simply be passed as string parameters
### Fixed
- infinite loop when calling `.multi_cell()` without enough horizontal space - _cf._ [#389](https://github.com/PyFPDF/fpdf2/issues/389)
### Removed
- support for `.pkl` files passed to `add_font()`. This was deprecated since v2.5.1.
  As a consequence, `fpdf2` no more uses the `pickle` module \o/

## [2.5.2] - 2022-04-13
### Added
- new parameters `new_x` and `new_y` for `cell()` and `multi_cell()`, replacing `ln=0`, thanks to @gmischler
- new `highlight()` method to insert highlight annotations: [documentation](https://pyfpdf.github.io/fpdf2/Annotations.html#highlights)
- new `offset_rendering()` method: [documentation](https://pyfpdf.github.io/fpdf2/PageBreaks.html#unbreakable-sections)
- new `.text_mode` property: [documentation](https://pyfpdf.github.io/fpdf2/TextStyling.html#text_mode)
- the page structure of the documentation has been revised, with a new page about [adding text](https://pyfpdf.github.io/fpdf2/Text.html), thanks to @gmischler
- a warning is now raised if a context manager is used inside an `unbreakable()` section, which is not supported
### Changed
- `local_context()` can now "scope" even more properties, like `blend_mode`: [documentation](https://pyfpdf.github.io/fpdf2/Images.html#blending-images)
### Fixed
- No font properties should be leaked anymore after using markdown or in any other situations (_cf._ [#359](https://github.com/PyFPDF/fpdf2/issues/349)), thanks to @gmischler
- If `multi_cell(align="J")` is given text with multiple paragraphs (text followed by an empty line) at once, it now renders the last line of each paragraph left-aligned,
  instead of just the very last line (_cf._ [#364](https://github.com/PyFPDF/fpdf2/issues/364)), thanks to @gmischler
- a regression: now again `multi_cell()` always renders a cell, even if `txt` is an empty string - _cf._ [#349](https://github.com/PyFPDF/fpdf2/issues/349)
- a bug with string width calculation when Markdown is enabled - _cf._ [#351](https://github.com/PyFPDF/fpdf2/issues/351)
- a few bugs when parsing some SVG files - _cf._ [#356](https://github.com/PyFPDF/fpdf2/issues/356), [#358](https://github.com/PyFPDF/fpdf2/issues/358) & [#376](https://github.com/PyFPDF/fpdf2/issues/376)
- a bug when using `multi_cell(..., split_only=True)` inside an `unbreakable` section - _cf._ [#359](https://github.com/PyFPDF/fpdf2/issues/359)
### Deprecated
- The parameter `ln` to `cell()` and `multi_cell()` is now deprecated: use `new_x` and `new_y` instead.
- The parameter `center` to `cell()` is now deprecated, use `align="C"` instead.

## [2.5.1] - 2022-03-07
### Added
- The documentation outline is revised, and a page about creating Text added, thanks to @gmischler
- support for soft-hyphen (`\u00ad`) break in `write()`, `cell()` & `multi_cell()` calls - thanks @oleksii-shyman & @gmischler!
  Documentation: [Line breaks](https://pyfpdf.github.io/fpdf2/LineBreaks.html)
- new documentation page on [Emojis, Symbols & Dingbats](https://pyfpdf.github.io/fpdf2/EmojisSymbolsDingbats.html)
- documentation on combining `borb` & `fpdf2`: [Creating a borb.pdf.document.Document from a FPDF instance](https://pyfpdf.github.io/fpdf2/borb.html)

### Changed
- `write()` now supports soft hyphen characters, thanks to @gmischler
- `fname` is now a required parameter for `FPDF.add_font()`
- `image()` method now insert `.svg` images as PDF paths
- the [defusedxml](https://pypi.org/project/defusedxml/) package was added as dependency in order to make SVG parsing safer
- log level of `_substitute_page_number()` has been lowered from `INFO` to `DEBUG`

### Fixed
- a bug when rendering Markdown and setting a custom `text_color` or `fill_color`
- a bug in `get_string_width()` with unicode fonts and Markdown enabled,
  resulting in calls to `cell()` / `multi_cell()` with `align="R"` to display nothing - thanks @mcerveny for the fix!
- a bug with incorrect width calculation of markdown text

### Deprecated
- the font caching mechanism, that used the `pickle` module, has been removed, for security reasons,
  and because it provided little performance gain, and only for specific use cases - _cf._ [issue #345](https://github.com/PyFPDF/fpdf2/issues/345).
  That means that the `font_cache_dir` optional parameter of `fpdf.FPDF` constructor
  and the `uni` optional argument of `FPDF.add_font()` are deprecated.
  The `fpdf.fpdf.load_cache` function has also been removed.

To be extra clear: `uni=True` can now be removed from all calls to `FPDF.add_font()`.
If the value of the `fname` argument passed to `add_font()` ends with `.ttf`, it is considered a TrueType font.

## [2.5.0] - 2022-01-22
### Added
Thanks to @torque for contributing this massive new feature:
- add [`fpdf.drawing`](https://pyfpdf.github.io/fpdf2/Drawing.html) API for composing paths from an arbitrary sequence of lines and curves.
- add [`fpdf.svg.convert_svg_to_drawing`](https://pyfpdf.github.io/fpdf2/SVG.html) function to support converting basic scalable vector graphics (SVG) images to PDF paths.

### Fixed
- `will_page_break()` & `accept_page_break` are not invoked anymore during a call to `multi_cell(split_only=True)`
- Unicode characters in headings are now properly displayed in the table of content, _cf._ [#320](https://github.com/PyFPDF/fpdf2/issues/320) - thanks @lcomrade

## [2.4.6] - 2021-11-16
### Added
- New `FPDF.pages_count` property, thanks to @paulacampigotto
- Temporary changes to graphics state variables are now possible using `with FPDF.local_context():`, thanks to @gmischler
- a mechanism to detect & downscale oversized images,
  _cf._ [documentation](https://pyfpdf.github.io/fpdf2/Images.html#oversized-images-detection-downscaling).
  [Feedbacks](https://github.com/PyFPDF/fpdf2/discussions) on this new feature are welcome!
- New `set_dash_pattern()`, which works with all lines and curves, thanks to @gmischler.
- Templates now support drawing ellipses, thanks to @gmischler
- New documentation on how to display equations, using Google Charts or `matplotlib`: [Maths](https://pyfpdf.github.io/fpdf2/Maths.html)
- The whole documentation can now be downloaded as a PDF: [fpdf2-manual.pdf](https://pyfpdf.github.io/fpdf2/fpdf2-manual.pdf)
- New sections have been added to [the tutorial](https://pyfpdf.github.io/fpdf2/Tutorial.html), thanks to @portfedh:

    5. [Creating Tables](https://pyfpdf.github.io/fpdf2/Tutorial.html#tuto-5-creating-tables)
    6. [Creating links and mixing text styles](https://pyfpdf.github.io/fpdf2/Tutorial.html#tuto-6-creating-links-and-mixing-text-styles)
- New translation of the tutorial in Hindi, thanks to @Mridulbirla13: [हिंदी संस्करण](https://pyfpdf.github.io/fpdf2/Tutorial-हिंदी.html); [Deutsch](https://pyfpdf.github.io/fpdf2/Tutorial-de.html), thanks to @digidigital; and [Italian](https://pyfpdf.github.io/fpdf2/Tutorial-it.html) thanks to @xit4; [Русский](https://pyfpdf.github.io/fpdf2/Tutorial-ru.html) thanks to @AABur; and [português](https://pyfpdf.github.io/fpdf2/Tutorial-pt.html) thanks to @fuscati; [français](https://pyfpdf.github.io/fpdf2/Tutorial-fr.html), thanks to @Tititesouris
- While images transparency is still handled by default through the use of `SMask`,
  this can be disabled by setting `pdf.allow_images_transparency = False`
  in order to allow compliance with [PDF/A-1](https://en.wikipedia.org/wiki/PDF/A#Description)
- [`FPDF.arc`](https://pyfpdf.github.io/fpdf2/fpdf/fpdf.html#fpdf.fpdf.FPDF.arc): new method added. 
  It enables to draw arcs in a PDF document.
- [`FPDF.solid_arc`](https://pyfpdf.github.io/fpdf2/fpdf/fpdf.html#fpdf.fpdf.FPDF.solid_arc): new method added.
  It enables to draw solid arcs in a PDF document. A solid arc combines an arc and a triangle to form a pie slice.
- [`FPDF.regular_polygon`](https://pyfpdf.github.io/fpdf2/fpdf/fpdf.html#fpdf.fpdf.FPDF.regular_polygon): new method added, thanks to @bettman-latin
### Fixed
- All graphics state manipulations are now possible within a rotation context, thanks to @gmischler
- The exception making the "x2" template field optional for barcode elements did not work correctly, fixed by @gmischler
- It is now possible to get back to a previous page to add more content, _e.g._ with a 2-column layout, thanks to @paulacampigotto
### Changed
- All template elements now have a transparent default background instead of white, thanks to @gmischler
- To reduce the size of generated PDFs, no `SMask` entry is inserted for images that are fully opaque
  (= with an alpha channel containing only 0xff characters)
- The `rect`, `ellipse` & `circle` all have a `style` parameter in common.
  They now all properly accept a value of `"D"` and raise a `ValueError` for invalid values.
### Deprecated
- `dashed_line()` is now deprecated in favor of `set_dash_pattern()`

## [2.4.5] - 2021-10-03
### Fixed
- ensure support for old field names in `Template.code39` for backward compatibility

## [2.4.4] - 2021-10-01
### Added
- `Template()` has gained a more flexible cousin `FlexTemplate()`, _cf._ [documentation](https://pyfpdf.github.io/fpdf2/Templates.html), thanks to @gmischler
- markdown support in `multi_cell()`, thanks to Yeshi Namkhai
- base 64 images can now be provided to `FPDF.image`, thanks to @MWhatsUp
- documentation on how to generate datamatrix barcodes using the `pystrich` lib: [documentation section](https://pyfpdf.github.io/fpdf2/Barcodes.html#datamatrix),
  thanks to @MWhatsUp
- `write_html`: headings (`<h1>`, `<h2>`...) relative sizes can now be configured through an optional `heading_sizes` parameter
- a subclass of `HTML2FPDF` can now easily be used by setting `FPDF.HTML2FPDF_CLASS`,
  _cf._ [documentation](https://pyfpdf.github.io/fpdf2/DocumentOutlineAndTableOfContents.html#with-html)
### Fixed
- `Template`: `split_multicell()` will not write spurious font data to the target document anymore, thanks to @gmischler
- `Template`: rotation now should work correctly in all situations, thanks to @gmischler
- `write_html`: headings (`<h1>`, `<h2>`...) can now contain non-ASCII characters without triggering a `UnicodeEncodeError`
- `Template`: CSV column types are now safely parsed, thanks to @gmischler
- `cell(..., markdown=True)` "leaked" its final style (bold / italics / underline) onto the following cells
### Changed
- `write_html`: the line height of headings (`<h1>`, `<h2>`...) is now properly scaled with its font size
- some `FPDF` methods should not be used inside a `rotation` context, or things can get broken.
  This is now forbidden: an exception is now raised in those cases.
### Deprecated
- `Template`: `code39` barcode input field names changed from `x/y/w/h` to `x1/y1/y2/size`

## [2.4.3] - 2021-09-01
### Added
- support for **emojis**! More precisely unicode characters above `0xFFFF` in general, thanks to @moe-25
- `Template` can now insert justified text
- [`get_scale_factor`](https://pyfpdf.github.io/fpdf2/fpdf/util.html#fpdf.util.get_scale_factor) utility function to obtain `FPDF.k` without having to create a document
- [`convert_unit`](https://pyfpdf.github.io/fpdf2/fpdf/util.html#fpdf.util.convert_unit) utility function to convert a number, `x,y` point, or list of `x,y` points from one unit to another unit
### Changed
- `fpdf.FPDF()` constructor now accepts ints or floats as a unit, and raises a `ValueError` if an invalid unit is provided.
### Fixed
- `Template` `background` property is now properly supported - [#203](https://github.com/PyFPDF/fpdf2/pull/203)
  ⚠️ Beware that its default value changed from `0` to `0xffffff`, as a value of **zero would render the background as black**.
- `Template.parse_csv`: preserving numeric values when using CSV based templates - [#205](https://github.com/PyFPDF/fpdf2/pull/205)
- the code snippet to generate Code 39 barcodes in the documentation was missing the start & end `*` characters.
This has been fixed, and a warning is now triggered by the [`FPDF.code39`](https://pyfpdf.github.io/fpdf2/fpdf/fpdf.html#fpdf.fpdf.FPDF.code39) method when those characters are missing.
### Fixed
- Detect missing `uni=True` when loading cached fonts (page numbering was missing digits)

## [2.4.2] - 2021-06-29
### Added
- disable font caching when `fpdf.FPDF` constructor invoked with `font_cache_dir=None`, thanks to @moe-25 !
- [`FPDF.circle`](https://pyfpdf.github.io/fpdf2/fpdf/fpdf.html#fpdf.fpdf.FPDF.circle): new method added, thanks to @viraj-shah18 !
- `write_html`: support setting HTML font colors by name and short hex codes
- [`FPDF.will_page_break`](https://pyfpdf.github.io/fpdf2/fpdf/fpdf.html#fpdf.fpdf.FPDF.will_page_break)
utility method to let users know in advance when adding an elemnt will trigger a page break.
This can be useful to repeat table headers on each page for exemple,
_cf._ [documentation on Tables](https://pyfpdf.github.io/fpdf2/Tables.html#repeat-table-header-on-each-page).
- [`FPDF.set_link`](https://pyfpdf.github.io/fpdf2/fpdf/fpdf.html#fpdf.fpdf.FPDF.set_link) now support a new optional `x` parameter to set the horizontal position after following the link
### Fixed
- fixed a bug when `fpdf.Template` was used to render QRCodes, due to a forced conversion to string (#175)

## [2.4.1] - 2021-06-12
### Fixed
- erroneous page breaks occured for full-width / full-height images
- rendering issue of non-ASCII characaters with unicode fonts

## [2.4.0] - 2021-06-11
### Changed
- now `fpdf2` uses the newly supported `DCTDecode` image filter for JPEG images,
  instead of `FlateDecode` before, in order to improve the compression ratio without any image quality loss.
  On test images, this reduced the size of embeded JPEG images by 90%.
- `FPDF.cell`: the `w` (width) parameter becomes optional, with a default value of `None`, meaning to generate a cell with the size of the text content provided
- the `h` (height) parameter of the `cell`, `multi_cell` & `write` methods gets a default value change, `None`, meaning to use the current font size
- removed the useless `w` & `h` parameters of the `FPDF.text_annotation()` method
### Added
- new `FPDF.add_action()` method, documented in the [Annotations section](https://pyfpdf.github.io/fpdf2/Annotations.html)
- `FPDF.cell`: new optional `markdown=True` parameter that enables basic Markdown-like styling: `**bold**, __italics__, --underlined--`
- `FPDF.cell`: new optional boolean `center` parameter that positions the cell horizontally
- `FPDF.set_link`: new optional `zoom` parameter that sets the zoom level after following the link.
  Currently ignored by Sumatra PDF Reader, but observed by Adobe Acrobat reader.
- `write_html`: now support `align="justify"`
- new method `FPDF.image_filter` to control the image filters used for images
- `FPDF.add_page`: new optional `duration` & `transition` parameters
  used for [presentations (documentation page)](https://pyfpdf.github.io/fpdf2/Presentations.html)
- extra documentation on [how to configure different page formats for specific pages](https://pyfpdf.github.io/fpdf2/PageFormatAndOrientation.html)
- support for Code 39 barcodes in `fpdf.template`, using `type="C39"`
### Fixed
- avoid an `Undefined font` error when using `write_html` with unicode bold or italics fonts
### Deprecated
- the `FPDF.set_doc_option()` method is deprecated in favour of just setting the `core_fonts_encoding` property
  on an instance of `FPDF`
- the `fpdf.SYSTEM_TTFONTS` configurable module constant is now ignored

## [2.3.5] - 2021-05-12
### Fixed
- a bug in the `deprecation` module that prevented to configure `fpdf2` constants at the module level

## [2.3.4] - 2021-04-30
### Fixed
- a "fake duplicates" bug when a `Pillow.Image.Image` was passed to `FPDF.image`

## [2.3.3] - 2021-04-21
### Added
- new features: **document outline & table of contents**! Check out the new dedicated [documentation page](https://pyfpdf.github.io/fpdf2/DocumentOutlineAndTableOfContents.html) for more information
- new method `FPDF.text_annotation` to insert... Text Annotations
- `FPDF.image` now also accepts an `io.BytesIO` as input
### Fixed
- `write_html`: properly handling `<img>` inside `<td>` & allowing to center them horizontally

## [2.3.2] - 2021-03-27
### Added
- `FPDF.set_xmp_metadata`
- made `<li>` bullets & indentation configurable through class attributes, instance attributes or optional method arguments, _cf._ [`test_customize_ul`](https://github.com/PyFPDF/fpdf2/blob/2.3.2/test/html/test_html.py#L242)
### Fixed
- `FPDF.multi_cell`: line wrapping with justified content and unicode fonts, _cf._ [#118](https://github.com/PyFPDF/fpdf2/issues/118)
- `FPDF.multi_cell`: when `ln=3`, automatic page breaks now behave correctly at the bottom of pages

## [2.3.1] - 2021-02-28
### Added
- `FPDF.polyline` & `FPDF.polygon` : new methods added by @uovodikiwi - thanks!
- `FPDF.set_margin` : new method to set the document right, left, top & bottom margins to the same value at once
- `FPDF.image` now accepts new optional `title` & `alt_text` parameters defining the image title
  and alternative text describing it, for accessibility purposes
- `FPDF.link` now honor its `alt_text` optional parameter and this alternative text describing links
  is now properly included in the resulting PDF document
- the document language can be set using `FPDF.set_lang`
### Fixed
- `FPDF.unbreakable` so that no extra page jump is performed when `FPDF.multi_cell` is called inside this context
### Deprecated
- `fpdf.FPDF_CACHE_MODE` & `fpdf.FPDF_CACHE_DIR` in favor of a configurable new `font_cache_dir` optional argument of the `fpdf.FPDF` constructor

## [2.3.0] - 2021-01-29
Many thanks to [@eumiro](https://github.com/PyFPDF/fpdf2/pulls?q=is%3Apr+author%3Aeumiro) & [@fbernhart](https://github.com/PyFPDF/fpdf2/pulls?q=is%3Apr+author%3Aeumiro) for their contributions to make `fpdf2` code cleaner!
### Added
- `FPDF.unbreakable` : a new method providing a context-manager in which automatic page breaks are disabled.
  _cf._ https://pyfpdf.github.io/fpdf2/PageBreaks.html
- `FPDF.epw` & `FPDF.eph` : new `@property` methods to retrieve the **effective page width / height**, that is the page width / height minus its horizontal / vertical margins.
- `FPDF.image` now accepts also a `Pillow.Image.Image` as input
- `FPDF.multi_cell` parameters evolve in order to generate tables with multiline text in cells:
  * its `ln` parameter now accepts a value of `3` that sets the new position to the right without altering vertical offset
  * a new optional `max_line_height` parameter sets a maximum height of each sub-cell generated
- new documentation pages : how to add content to existing PDFs, HTML, links, tables, text styling & page breaks
- all PDF samples are now validated using 3 different PDF checkers
### Fixed
- `FPDF.alias_nb_pages`: fixed this feature that was broken since v2.0.6
- `FPDF.set_font`: fixed a bug where calling it several times, with & without the same parameters,
prevented strings passed first to the text-rendering methods to be displayed.
### Deprecated
- the `dest` parameter of `FPDF.output` method

## [2.2.0] - 2021-01-11
### Added
- new unit tests, a code formatter (`black`) and a linter (`pylint`) to improve code quality
- new boolean parameter `table_line_separators` for `write_html` & underlying `HTML2FPDF` constructor
### Changed
- the documentation URL is now simply https://pyfpdf.github.io/fpdf2/
### Removed
- dropped support for external font definitions in `.font` Python files, that relied on a call to `exec`
### Deprecated
- the `type` parameter of `FPDF.image` method
- the `infile` parameter of `Template` constructor
- the `dest` parameter of `Template.render` method

## [2.1.0] - 2020-12-07
### Added
* [Introducing a rect_clip() function](https://github.com/reingart/pyfpdf/pull/158)
* [Adding support for Contents alt text on Links](https://github.com/reingart/pyfpdf/pull/163)
### Modified
* [Making FPDF.output() x100 time faster by using a bytearray buffer](https://github.com/reingart/pyfpdf/pull/164)
* Fix user's font path ([issue](https://github.com/reingart/pyfpdf/issues/166) [PR](https://github.com/PyFPDF/fpdf2/pull/14))
### Deprecated
* [Deprecating .rotate() and introducing .rotation() context manager](https://github.com/reingart/pyfpdf/pull/161)
### Fixed
* [Fixing #159 issue with set_link + adding GitHub Actions pipeline & badges](https://github.com/reingart/pyfpdf/pull/160)
* `User defined path to font is ignored`
### Removed
* non-necessary dependency on `numpy`
* support for Python 2
 
## [2.0.6] - 2020-10-26
### Added
* Python 3.9 is now supported

## [2.0.5] - 2020-04-01
### Added
* new specific exceptions: `FPDFException` & `FPDFPageFormatException`
* tests to increase line coverage in `image_parsing` module
* a test which uses most of the HTML features
### Fixed
* handling of fonts by the HTML mixin (weight and style) - thanks `cgfrost`!

## [2.0.4] - 2020-03-26
### Fixed
* images centering - thanks `cgfrost`!
* added missing import statment for `urlopen` in `image_parsing` module
* changed urlopen import from `six` library to maintain python2 compatibility

## [2.0.3] - 2020-01-03
### Added
* Ability to use a `BytesIO` buffer directly. This can simplify loading `matplotlib` plots into the PDF.
### Modified
* `load_resource` now return argument if type is `BytesIO`, else load.

## [2.0.1] - 2018-11-15
### Modified
* introduced a dependency to `numpy` to improve performances by replacing pixel regexes in image parsing (s/o @pennersr)

## [2.0.0] - 2017-05-04
### Added
* support for more recent Python versions
* more documentation
### Fixed
* PDF syntax error when version is > 1.3 due to an invalid `/Transparency` dict
### Modified
* turned `accept_page_break` into a property
* unit tests now use the standard `unittest` lib
* massive code cleanup using `flake8`<|MERGE_RESOLUTION|>--- conflicted
+++ resolved
@@ -18,15 +18,9 @@
 
 ## [2.5.8] - not released yet
 ### Added
-<<<<<<< HEAD
-- support for monochromatic images (PIL image.mode == '1')
-### Fixed
-- adding elements to an empty page that would trigger a page break don't add a blank page anymore
-=======
 - support for monochromatic images (PIL `image.mode == '1'`)
 ### Fixed
 - automatic page break is never performed on an empty page (when the Y position is at the top margin)
->>>>>>> 943e397a
 
 ## [2.5.7] - 2022-09-08
 ### Changed
