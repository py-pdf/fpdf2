--- conflicted
+++ resolved
@@ -9,6 +9,7 @@
 
 ## [2.4.6] - not released yet
 ### Added
+- New `set_dash_pattern()`, which works with all lines and curves, thanks to @gmischler.
 - Templates now support drawing ellipses, thanks to @gmischler
 - New sections have been added to [the tutorial](https://pyfpdf.github.io/fpdf2/Tutorial.html), thanks to @portfedh:
 
@@ -17,12 +18,9 @@
 ### Fixed
 - The exception making the "x2" template field optional for barcode elements did not work correctly, thanks to @gmischler
 ### Changed
-<<<<<<< HEAD
-- `dashed_line()` is deprecated in favour of the new `set_dash_pattern()`, which works with all lines and curves.
-- All template elements now have a transparent default background instead of white.
-=======
 - All template elements now have a transparent default background instead of white, thanks to @gmischler
->>>>>>> fab24949
+### Deprecated
+- `dashed_line()` is now deprecated, thanks to @gmischler.
 
 ## [2.4.5] - 2021-10-03
 ### Fixed
@@ -63,7 +61,7 @@
 - `Template` `background` property is now properly supported - [#203](https://github.com/PyFPDF/fpdf2/pull/203)
   ⚠️ Beware that its default value changed from `0` to `0xffffff`, as a value of **zero would render the background as black**.
 - `Template.parse_csv`: preserving numeric values when using CSV based templates - [#205](https://github.com/PyFPDF/fpdf2/pull/205)
-- the code snippet to generate Code 39 barcodes in the documentation was missing the start & end `*` characters.
+- the code snippet to generate Code 39 barcodes in the documentation was missing the start & end `*` characters.
 This has been fixed, and a warning is now triggered by the [`FPDF.code39`](https://pyfpdf.github.io/fpdf2/fpdf/fpdf.html#fpdf.fpdf.FPDF.code39) method when those characters are missing.
 ### Fixed
 - Detect missing `uni=True` when loading cached fonts (page numbering was missing digits)
