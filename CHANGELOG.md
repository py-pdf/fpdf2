Changelog
---------

All notable changes to this project will be documented in this file.

The format is based on [Keep a Changelog](http://keepachangelog.com/)
and this project adheres to [Semantic Versioning](http://semver.org/),
and [PEP 440](https://www.python.org/dev/peps/pep-0440/).

## Displaying deprecation warnings
`DeprecationWarning` messages are not displayed by Python by default.

Hence, every time you use a newer version of `fpdf2`, we strongly encourage you to execute your scripts
with the `-Wd` option (_cf._ [documentation](https://docs.python.org/3/using/cmdline.html#cmdoption-W)) 
in order to get warned about deprecated features used in your code.

This can also be enabled programmatically with `warnings.simplefilter('default', DeprecationWarning)`.

## [2.7.7] - Not released yet
### Added
* SVG importing now supports clipping paths, and `defs` tags anywhere in the SVG file
<<<<<<< HEAD
* [`TextColumns()`](https://py-pdf.github.io/fpdf2/TextColumns.html) can now have images inserted (both raster and vector).
* [`TextColumns()`](https://py-pdf.github.io/fpdf2/TextColumns.html) can now advance to the next column with the new `new_column()` method or a FORM_FEED character (`\u000c`) in the text.
### Fixed
* `FPDF.image(x=Align.C)` used to fail for SVG images.
* Previously set dash patterns were not transferred correctly to new pages.
* Inserted Vector images used to ignore the `keep_aspect_ratio` argument.
* [`FPDF.fonts.FontFace`](https://py-pdf.github.io/fpdf2/fpdf/fonts.html#fpdf.fonts.FontFace): Now has a static `combine` method that allows overriding a default FontFace (e.g. for specific cells in a table). Unspecified properties of the override FontFace retain the values of the default.
### Changed
* [`FPDF.table()`](https://py-pdf.github.io/fpdf2/fpdf/fpdf.html#fpdf.fpdf.FPDF.table): If cell styles are provided for cells in heading rows, combine the cell style as an override with the overall heading style.
=======
* `table_pandas` module added, mostly to handle formatting of multi-index dataframes right now
* tables now support formatting for multiple index columns (as well as multiple header rows)
>>>>>>> 62bbf315

## [2.7.6] - 2023-10-11
This release is the first performed from the [@py-pdf GitHub org](https://github.com/py-pdf), where `fpdf2` migrated.
This release also marks the arrival of two new maintainers: Georg Mischler ([@gmischler](https://github.com/gmischler)) and Anderson Herzogenrath da Costa ([@andersonhc](https://github.com/andersonhc)).
### Added
* The new experimental method `text_columns()` allows to render text within a single or multiple columns, including height balancing: [documentation](https://py-pdf.github.io/fpdf2/TextColumns.html) - thanks to @gmischler
* [`FPDF.table()`](https://py-pdf.github.io/fpdf2/fpdf/fpdf.html#fpdf.fpdf.FPDF.table): Now supports padding in cells : [documentation](https://py-pdf.github.io/fpdf2/Tables.html#table-with-multiple-heading-rows) - thanks to @RubendeBruin
* [`FPDF.table()`](https://py-pdf.github.io/fpdf2/fpdf/fpdf.html#fpdf.fpdf.FPDF.table): Now supports vertical alignment in cells : [documentation](https://py-pdf.github.io/fpdf2/Tables.html#setting-vertical-alignment-of-text-in-cells) - thanks to @RubendeBruin
* [`FPDF.table()`](https://py-pdf.github.io/fpdf2/fpdf/fpdf.html#fpdf.fpdf.FPDF.table): Now supports outer border width for rendering the outer border of the table with a different line-width - thanks to @RubendeBruin
* [`FPDF.table()`](https://py-pdf.github.io/fpdf2/fpdf/fpdf.html#fpdf.fpdf.FPDF.table): Now supports multiple heading rows : [documentation](https://py-pdf.github.io/fpdf2/Tables.html#table-with-multiple-heading-rows) - thanks to @SandraFer
* [`FPDF.write_html()`](https://py-pdf.github.io/fpdf2/fpdf/fpdf.html#fpdf.fpdf.FPDF.write_html) now supports heading colors defined as attributes (_e.g._ `<h2 color="#00ff00">...`) - thanks to @Lucas-C
* documentation on how to use `livereload` to enable a "watch" mode with PDF generation: [Combine with livereload](https://py-pdf.github.io/fpdf2/CombineWithLivereload.html) - thanks to @Lucas-C
### Changed
* [`FPDF.write_html()`](https://py-pdf.github.io/fpdf2/fpdf/fpdf.html#fpdf.fpdf.FPDF.write_html): the formatting output has changed in some aspects. Vertical spacing around headings and paragraphs may be slightly different, and elements at the top of the page don't have any extra spacing above anymore.
* [`FPDF.table()`](https://py-pdf.github.io/fpdf2/fpdf/fpdf.html#fpdf.fpdf.FPDF.table): If the height of a row is governed by an image, then the default vertical alignment of the other cells is "center". This was "top". 
* variable-width non-breaking space (NBSP) support [issue #834](https://github.com/PyFPDF/fpdf2/issues/834)
This change was made for consistency between row-height governed by text or images. The old behaviour can be enforced using the new vertical alignment parameter.
### Fixed
* [`FPDF.table()`](https://py-pdf.github.io/fpdf2/fpdf/fpdf.html#fpdf.fpdf.FPDF.table) & [`FPDF.multi_cell()`](https://py-pdf.github.io/fpdf2/fpdf/fpdf.html#fpdf.fpdf.FPDF.multi_cell): when some horizontal padding was set, the text was not given quite enough space - thanks to @gmischler
* [`FPDF.write_html()`](https://py-pdf.github.io/fpdf2/fpdf/fpdf.html#fpdf.fpdf.FPDF.write_html) can now handle formatting tags within paragraphs without adding extra line breaks (except in table cells for now) - thanks to @gmischler
* [`FPDF.write_html()`](https://py-pdf.github.io/fpdf2/fpdf/fpdf.html#fpdf.fpdf.FPDF.write_html): the font size in HTML `<pre>` and `<code>` tags is not fixed to 11 pica anymore, but adapts to the preceding text - thanks to @gmischler
* [`FPDF.ln()`](https://py-pdf.github.io/fpdf2/fpdf/fpdf.html#fpdf.fpdf.FPDF.ln), when called before any text has been written, will now use the current font height instead of doing nothing - thanks to @gmischler -  _cf._ issue [#937](https://github.com/py-pdf/fpdf2/issues/937)
* [`FPDF.image()`](https://py-pdf.github.io/fpdf2/fpdf/fpdf.html#fpdf.fpdf.FPDF.image), when provided a `BytesIO` instance, does not close it anymore - _cf._ issue [#881](https://github.com/py-pdf/fpdf2/issues/881) - thanks to @Lucas-C
* Invalid characters were being generated when a string contains parentheses - thanks to @andersonhc - _cf._ issue [#884](https://github.com/py-pdf/fpdf2/issues/884)
* Frozen Glyph dataclass was causing problems for FPDFRecorder with TTF fonts - thanks to @andersonhc - _cf._ issue [#890](https://github.com/py-pdf/fpdf2/issues/890)
* Edge case when parsing a Markdown link followed by a newline - _cf._ issue [#916](https://github.com/py-pdf/fpdf2/issues/916), and when bold/italics/underline markers are repeated
* Zoom not set correctly when a numeric value was set in [`set_display_mode()`](https://py-pdf.github.io/fpdf2/fpdf/fpdf.html#fpdf.fpdf.FPDF.set_display_mode) - _cf._ issue [#926](https://github.com/py-pdf/fpdf2/issues/926)
* [`FPDF.table()`](https://py-pdf.github.io/fpdf2/fpdf/fpdf.html#fpdf.fpdf.FPDF.table): images no longer overlap with cell borders - thanks to @RubendeBruin - _cf._ issue [#892](https://github.com/py-pdf/fpdf2/issues/892)
* Encryption of strings containing non-latin characters - thanks to @andersonhc - _cf._ issue [#933](https://github.com/py-pdf/fpdf2/issues/933)
* Handling of fragments with zero-length - thanks to @SaiHarshaK - _cf._ issue [#902](https://github.com/py-pdf/fpdf2/issues/902)
### Deprecated
* to improve naming consistency, the `txt` parameters of `FPDF.cell()`, `FPDF.multi_cell()`, `FPDF.text()` & `FPDF.write()` have been renamed to `text`

## [2.7.5] - 2023-08-04
### Added
- [`FPDF.set_text_shaping()`](https://py-pdf.github.io/fpdf2/fpdf/fpdf.html#fpdf.fpdf.FPDF.set_text_shaping): new method to perform text shaping using **Harfbuzz** - [documentation](https://py-pdf.github.io/fpdf2/TextShaping.html) - thanks to @andersonhc in [PR #820](https://github.com/py-pdf/fpdf2/pull/820)
- [`FPDF.mirror()`](https://py-pdf.github.io/fpdf2/fpdf/fpdf.html#fpdf.fpdf.FPDF.mirror) - New method: [documentation page](https://py-pdf.github.io/fpdf2/Transformations.html) - Contributed by @sebastiantia
- [`FPDF.table()`](https://py-pdf.github.io/fpdf2/fpdf/fpdf.html#fpdf.fpdf.FPDF.table): new optional parameters `gutter_height`, `gutter_width` and `wrapmode`. Links can also be added to cells by passing a `link` parameter to [`Row.cell()`](https://py-pdf.github.io/fpdf2/fpdf/table.html#fpdf.table.Row.cell)
- [`FPDF.multi_cell()`](https://py-pdf.github.io/fpdf2/fpdf/fpdf.html#fpdf.fpdf.FPDF.multi_cell): has a new optional `center` parameter to position the cell horizontally at the center of the page
- New AES-256 encryption: [documentation](https://py-pdf.github.io/fpdf2/Encryption.html#encryption-method) - thanks to @andersonhc in [PR #872](https://github.com/py-pdf/fpdf2/pull/872)
- Added tutorial in Khmer language: [ភាសខ្មែរ](https://py-pdf.github.io/fpdf2/Tutorial-km.html) - thanks to @kuth-chi
- Added tutorial in [日本語](https://py-pdf.github.io/fpdf2/Tutorial-ja.html) - thanks to @alcnaka
- Better documentation & errors when facing HTML rendering limitations for `<table>` tags: <https://py-pdf.github.io/fpdf2/HTML.html>
### Fixed
- [`FPDF.table()`](https://py-pdf.github.io/fpdf2/fpdf/fpdf.html#fpdf.fpdf.FPDF.table): the `colspan` setting has been fixed - [documentation](https://py-pdf.github.io/fpdf2/Tables.html#column-span)
- [`FPDF.image()`](https://py-pdf.github.io/fpdf2/fpdf/fpdf.html#fpdf.fpdf.FPDF.image): allowing images path starting with `data` to be passed as input
- text overflow is better handled by `FPDF.write()` & `FPDF.write_html()` - _cf._ [issue #847](https://github.com/py-pdf/fpdf2/issues/847)
- the initial text color is preserved when using `FPDF.write_html()` - _cf._ [issue #846](https://github.com/py-pdf/fpdf2/issues/846)
- PDF metadata not encrypted - _cf._ [issue #865](https://github.com/py-pdf/fpdf2/issues/865)
- handle superscript and subscript correctly when rendering `TextLine`- thanks to @Tolker-KU - _cf._ [Pull Request #862](https://github.com/py-pdf/fpdf2/pull/862)
- make sure warnings always point to the users code - _cf._ [Pull request #869](https://github.com/py-pdf/fpdf2/pull/869)
### Deprecated
- the `center` optional parameter of [`FPDF.cell()`](https://py-pdf.github.io/fpdf2/fpdf/fpdf.html#fpdf.fpdf.FPDF.cell) is **no more** deprecated, as it allows for horizontal positioning, which is different from text alignment control with `align="C"`

## [2.7.4] - 2023-04-28
### Added
- [`FPDF.image()`](https://py-pdf.github.io/fpdf2/fpdf/fpdf.html#fpdf.fpdf.FPDF.image): CMYK images can now be inserted directly by passing them into the image method. Contributed by @devdev29
- documentation on how to embed `graphs` and `charts` generated using `Pygal` lib: [documentation section](https://py-pdf.github.io/fpdf2/Maths.html#using-pygal) - thanks to @ssavi-ict
- documentation on how to use `fpdf2` with [FastAPI](https://fastapi.tiangolo.com/): <https://py-pdf.github.io/fpdf2/UsageInWebAPI.html#FastAPI> - thanks to @KamarulAdha
- [`FPDF.write_html()`](https://py-pdf.github.io/fpdf2/fpdf/fpdf.html#fpdf.fpdf.FPDF.write_html): `<table>` elements can now be aligned left or right on the page using `align=`
- [`FPDF.write_html()`](https://py-pdf.github.io/fpdf2/fpdf/fpdf.html#fpdf.fpdf.FPDF.write_html): a custom font can now be specified for `<code>` & `<pre>` elements, using the new optional parameter `pre_code_font`
### Fixed
- [`FPDF.table()`](https://py-pdf.github.io/fpdf2/fpdf/fpdf.html#fpdf.fpdf.FPDF.table): images no more overflow cells
- [`FPDF.table()`](https://py-pdf.github.io/fpdf2/fpdf/fpdf.html#fpdf.fpdf.FPDF.table): text overflow in the last cell of the header row is now properly handled
- [`FPDF.table()`](https://py-pdf.github.io/fpdf2/fpdf/fpdf.html#fpdf.fpdf.FPDF.table): when `align="RIGHT"` is provided, the page right margin is now properly taken in consideration
### Changed
- [`FPDF.write_html()`](https://py-pdf.github.io/fpdf2/fpdf/fpdf.html#fpdf.fpdf.FPDF.write_html) does not render the top row as a header, in bold with a line below, when no `<th>` are used, in order to be more backward-compatible with earlier versions of `fpdf2` - _cf._ [#740](https://github.com/py-pdf/fpdf2/issues/740)
### Deprecated
- the `split_only` optional parameter of [`FPDF.multi_cell()`](https://py-pdf.github.io/fpdf2/fpdf/fpdf.html#fpdf.fpdf.FPDF.multi_cell), which is replaced by two new distincts optional parameters: `dry_run` & `output`

## [2.7.3] - 2023-04-03
### Fixed
- removed a debug `print()` statement left in `output.py:OutputProducer._add_fonts()` 🤦‍♂️ - A rule was also added to `.pre-commit-config.yaml` to avoid this to happen again.

## [2.7.2] - 2023-04-03
### Fixed
- custom fonts can be used with `FPDF.table()` without triggering a `TypeError: cannot pickle 'dict_keys' object` - thanks @aeris07 for the bug report
- the SVG parser now accepts `<rect>` with `width` / `height` defined as percents
### Added
- documentation on how to generate Code128 barcodes using the `python-barcode` lib: [documentation section](https://py-pdf.github.io/fpdf2/Barcodes.html#Code128)

## [2.7.1] - 2023-03-27
### Changed
- renamed `fonts.FontStyle` to [`fonts.FontFace`](https://py-pdf.github.io/fpdf2/fpdf/fonts.html#fpdf.fonts.FontFace), and `FPDF.use_font_style` to [`FPDF.use_font_face`](https://py-pdf.github.io/fpdf2/fpdf/fpdf.html#fpdf.FPDF.FPDF.use_font_face), to avoid confusions with `FPDF.font_style`
- new translation of the tutorial in [বাংলা](https://py-pdf.github.io/fpdf2/Tutorial-bn.html) - thanks to @ssavi-ict

## [2.7.0] - 2023-03-27
### Added
- new method [`FPDF.table()`](https://py-pdf.github.io/fpdf2/fpdf/fpdf.html#fpdf.fpdf.FPDF.table): [documentation](https://py-pdf.github.io/fpdf2/Tables.html)
- [`FPDF.image()`](https://py-pdf.github.io/fpdf2/fpdf/fpdf.html#fpdf.fpdf.FPDF.image) has a new `keep_aspect_ratio` optional boolean parameter, to fit it inside a given rectangle: [documentation](https://py-pdf.github.io/fpdf2/Images.html#fitting-an-image-inside-a-rectangle)
- [`FPDF.multi_cell()`](https://py-pdf.github.io/fpdf2/fpdf/fpdf.html#fpdf.fpdf.FPDF.multi_cell) and [`FPDF.write()`](https://py-pdf.github.io/fpdf2/fpdf/fpdf.html#fpdf.fpdf.FPDF.write) now accept a `wrapmode` argument for word or character based line wrapping ("WORD"/"CHAR"), thanks to @gmischler
- new method [`FPDF.set_fallback_fonts()`](https://py-pdf.github.io/fpdf2/fpdf/fpdf.html#fpdf.fpdf.FPDF.set_fallback_fonts) allow alternative fonts to be provided if a character on the text is not available on the currently set font - thanks to @andersonhc
- for inserted images that have an ICC Profile, this profile is now extracted and embedded; they should now be honored by PDF viewers - thanks to @eroux
- new methods: [`FPDF.preload_image()`](https://py-pdf.github.io/fpdf2/fpdf/fpdf.html#fpdf.fpdf.FPDF.preload_image) & [`FPDF.use_font_style()`](https://py-pdf.github.io/fpdf2/fpdf/fpdf.html#fpdf.fpdf.FPDF.use_font_style)
- new translation of the tutorial in [简体中文](https://py-pdf.github.io/fpdf2/Tutorial-zh.html) - thanks to @Bubbu0129
- documentation on how to embed static [Plotly](https://plotly.com/python/) charts: [link to docs](https://py-pdf.github.io/fpdf2/Maths.html)
- additional linter / static code analyser in GitHub Actions CI pipeline: [semgrep](https://github.com/returntocorp/semgrep)
### Fixed
- outlines & hyperlinks were not working on encrypted files - thanks to @andersonhc
- a bug was introduced in the previous release (2.6.1): `FPDF.set_link()` could not update links generated with `add_link()`
- unicode (non limited to ASCII) text can now be provided as metadata [#685](https://github.com/py-pdf/fpdf2/issues/685)
- all `TitleStyle` constructor parameters are now effectively optional
- memory usage was reduced by 10 MiB in some cases, thanks to a small optimization in using `fonttools`
### Changed
* [`FPDF.write_html()`](https://py-pdf.github.io/fpdf2/fpdf/fpdf.html#fpdf.fpdf.FPDF.write_html) now uses the new [`FPDF.table()`](https://py-pdf.github.io/fpdf2/Tables.html) method to render `<table>` tags. As a consequence, vertical space before `<table>` tags has sometimes been reduced.
- vector images parsing is now more robust: `fpdf2` can now embed SVG files without `viewPort` or no `height` / `width`
- bitonal images are now encoded using `CCITTFaxDecode`, reducing their size in the PDF document - thanks to @eroux
- when possible, JPG and group4 encoded TIFFs are now embedded directly without recompression - thanks to @eroux
### Removed
* [`FPDF.write_html()`](https://py-pdf.github.io/fpdf2/fpdf/fpdf.html#fpdf.fpdf.FPDF.write_html) now uses the new [`FPDF.table()`](https://py-pdf.github.io/fpdf2/Tables.html) method to render `<table>` tags. As a consequence, it does not support the `height` attribute defined on `<td>` / `<th>` tags anymore, nor `height` / `width` attributes defined on `<img>` tags inside cells, nor `width` attributes defined on `<thead>` / `<tfoot>` tags.

## [2.6.1] - 2023-01-13
### Added
* support for PDF **encryption** (RC4 and AES-128): [documentation page](https://py-pdf.github.io/fpdf2/Encryption.html) - thanks to @andersonhc
* [`FPDF.skew()`](https://py-pdf.github.io/fpdf2/fpdf/fpdf.html#fpdf.fpdf.FPDF.skew) - New method: [documentation page](https://py-pdf.github.io/fpdf2/Transformations.html) - thanks to @erap129
* ensured support for Python 3.11
* [`FPDF.image()`](https://py-pdf.github.io/fpdf2/fpdf/fpdf.html#fpdf.fpdf.FPDF.image): the `x` parameter now accepts a value of `"C"` / `Align.C` / `"R"` / `Align.R` to horizontally position the image centered or aligned right
* [`FPDF.image()`](https://py-pdf.github.io/fpdf2/fpdf/fpdf.html#fpdf.fpdf.FPDF.image): dimensions can now be provided to set the intrinsic image width & height before storing it in the PDF
* [`FPDF.cell()`](https://py-pdf.github.io/fpdf2/fpdf/fpdf.html#fpdf.fpdf.FPDF.cell) & [`FPDF.multi_cell()`](https://py-pdf.github.io/fpdf2/fpdf/fpdf.html#fpdf.fpdf.FPDF.multi_cell): support for `[]()` hyperlinks when `markdown=True`
* [`FPDF.write_html()`](https://py-pdf.github.io/fpdf2/fpdf/fpdf.html#fpdf.fpdf.FPDF.write_html): support for `line-height` attribute of paragraph (`<p>`) - thanks to @Bubbu0129
* documentation on [useful tools to manipulate PDFs](https://py-pdf.github.io/fpdf2/Development.html#useful-tools-to-manipulate-pdfs)
* show a warning if the font being used doesn't have all the necessary glyphs for the text - thanks to @andersonhc
### Changed
* [`FPDF.add_link()`](https://py-pdf.github.io/fpdf2/fpdf/fpdf.html#fpdf.fpdf.FPDF.add_link) creates a link to the current page by default, and now accepts optional parameters: `x`, `y`, `page` & `zoom`.
  Hence calling [`set_link()`](https://py-pdf.github.io/fpdf2/fpdf/fpdf.html#fpdf.fpdf.FPDF.set_link) is not needed anymore after creating a link with `add_link()`.
* [`FPDF.write_html()`](https://py-pdf.github.io/fpdf2/fpdf/fpdf.html#fpdf.fpdf.FPDF.write_html) now generates warnings for unclosed HTML tags, unless `warn_on_tags_not_matching=False` is set
### Fixed
* [`FPDF.write_html()`](https://py-pdf.github.io/fpdf2/fpdf/fpdf.html#fpdf.fpdf.FPDF.write_html): a `ValueError: Incoherent hierarchy` could be raised with some headings hierarchy
* [`FPDF.write_html()`](https://py-pdf.github.io/fpdf2/fpdf/fpdf.html#fpdf.fpdf.FPDF.write_html): `<img>` without `height` attribute overlaps with the following content [#632](https://github.com/py-pdf/fpdf2/issues/632) - thanks to @Bubbu0129
* [`FPDF.image()`](https://py-pdf.github.io/fpdf2/fpdf/fpdf.html#fpdf.fpdf.FPDF.image): performance issue with adding large images with `FlateDecode` image filter [#644](https://github.com/py-pdf/fpdf2/pull/644) - thanks to @Markovvn1
* [`FPDF.add_font()`](https://py-pdf.github.io/fpdf2/fpdf/fpdf.html#fpdf.fpdf.FPDF.add_font): fix support for upper case font file name [#638](https://github.com/py-pdf/fpdf2/issues/638) - thanks to @CY-Qiu

## [2.6.0] - 2022-11-20
### Added
- demonstration Jupyter notebook: [tutorial/notebook.ipynb](https://github.com/py-pdf/fpdf2/blob/master/tutorial/notebook.ipynb)
- new [`.default_page_dimensions`](https://py-pdf.github.io/fpdf2/fpdf/fpdf.html#fpdf.fpdf.FPDF.default_page_dimensions) property on `FPDF` instances
- support for description list (`<dl>`), description titles (`<dt>`), description details (`<dd>`) and code blocks (`<code>`) in `write_html()` - thanks to @yk-jp & @seanpmulholland
- support for monochromatic images (PIL `image.mode == '1'`) thanks to @GerardoAllende
- the 1000+ unit tests suite is now executed under Linux **<ins>and</ins>** Windows, with extra timing & memory usage checks ensuring we control `fpdf2` resource usage
- new translation of the tutorial in [עברית](https://py-pdf.github.io/fpdf2/Tutorial-he.html), thanks to @TzviGreenfeld
- new documentation for using [PyPDF2](https://github.com/py-pdf/PyPDF2) with `fpdf2`, added by @devdev29: https://py-pdf.github.io/fpdf2/CombineWithPyPDF2.html
- new documentation for using [Jinja](https://jinja.palletsprojects.com/) with `fpdf2`: https://py-pdf.github.io/fpdf2/TemplatingWithJinja.html
### Deprecated
- `HTMLMixin` is deprecated, and not needed anymore: **the `write_html()` method is now natively available in the `FPDF` class** - thanks to @yk-jp
### Removed
- `open()` & `close()` methods, that were only used internally and should never have been called by end-user code
- `FPDF.state`, which was an instance of the `DocumentState` enum, and has been replaced by moving the final rendering logic into a new `fpdf.output` module
### Fixed
- after an "empty" `cell()`, `ln()` applied a line height of zero [#601](https://github.com/py-pdf/fpdf2/issues/601)
- when using `multi_cell()` with `max_line_height` to render multiline text, the last line is now rendered like all the others
- templates don't leak graphics state changes to their surroundings anymore; [#570](https://github.com/py-pdf/fpdf2/issues/570)
- automatic page break is never performed on an empty page (when the Y position is at the top margin)
- fixed [`insert_toc_placeholder()`](https://py-pdf.github.io/fpdf2/fpdf/fpdf.html#fpdf.fpdf.FPDF.insert_toc_placeholder) usage with [`footer()`](https://py-pdf.github.io/fpdf2/fpdf/fpdf.html#fpdf.fpdf.FPDF.footer) and `{{nb}}`; [#548](https://github.com/py-pdf/fpdf2/issues/548)
- the SVG parser now accepts `stroke-width` attribute values with an explicit unit, thanks to @gmischler; [#526](https://github.com/py-pdf/fpdf2/issues/526)
- the SVG parser now accepts absolute units for `width` and `height` attributes, thanks to @darioackermann; [#555](https://github.com/py-pdf/fpdf2/issues/555)
- `write_html()` method now correctly handles whitespace when parsing HTML. `<pre></pre>` blocks still maintain spaces, tabs and line breaks. 
### Changed
- the first parameter of `FPDF.add_font()` is now **optional**: if it is not provided, the base name of the `fname` font path is used to define the font family. Hence `pdf.add_font(fname="fonts/NotoSansArabic.ttf")` will define a font named `NotoSansArabic`.
- the output of [`embed_file()`](https://py-pdf.github.io/fpdf2/fpdf/fpdf.html#fpdf.fpdf.FPDF.embed_file) is now a `PDFEmbeddedFile`, not a string, but the internal file name can be retrieved through its `.basename` property
- forbid use of `get_y()` & `local_context()` inside `unbreakable()` as it is currently not supported; [#557](https://github.com/py-pdf/fpdf2/discussions/557)
- [fontTools](https://fonttools.readthedocs.io/en/latest/) minimal version requirement set to 4.34.0; [#524](https://github.com/py-pdf/fpdf2/issues/524)

## [2.5.7] - 2022-09-08
### Added
- support for subscript, superscript, nominator and denominator char positioning as well as `<sub>` and `<sup>` HTML tags, thanks to @gmischler: [link to documentation](https://py-pdf.github.io/fpdf2/TextStyling.html#subscript-superscript-and-fractional-numbers)
- [`set_page_background()`](https://py-pdf.github.io/fpdf2/fpdf/fpdf.html#fpdf.fpdf.FPDF.set_page_background): new method added by @semaeostomea: [link to documentation](https://py-pdf.github.io/fpdf2/PageFormatAndOrientation.html#per-page-format-orientation-and-background)
- [`embed_file()`](https://py-pdf.github.io/fpdf2/fpdf/fpdf.html#fpdf.fpdf.FPDF.embed_file) & [`file_attachment_annotation()`](https://py-pdf.github.io/fpdf2/fpdf/fpdf.html#fpdf.fpdf.FPDF.file_attachment_annotation): new methods to add file attachments - [link to documentation](https://py-pdf.github.io/fpdf2/FileAttachments.html)
- a new method [`set_char_spacing()`](https://py-pdf.github.io/fpdf2/fpdf/fpdf.html#fpdf.fpdf.FPDF.set_char_spacing) allows to increase the spacing between individual characters, thanks to @gmischler: [link to documentation](https://py-pdf.github.io/fpdf2/TextStyling.html)
- workaround by @semaeostomea to support arabic and right-to-left scripts: [link to documentation](https://py-pdf.github.io/fpdf2/Unicode.html#right-to-left-arabic-script-workaround)
- documentation on shapes styling: [link to documentation](https://py-pdf.github.io/fpdf2/Shapes.html#path-styling)
- documentation on sharing the images cache among FPDF instances: [link to documentation](https://py-pdf.github.io/fpdf2/Images.html#sharing-the-image-cache-among-fpdf-instances)

### Changed
- HTML headings are now rendered with an additional leading of 20% the font size above and below them; [#520](https://github.com/py-pdf/fpdf2/issues/520)
- `fpdf2` now uses [fontTools](https://fonttools.readthedocs.io/en/latest/) to read and embed fonts in the PDF, thanks to @gmischler and @RedShy
- since the fonttools library offers similar functionality, the dependency to "svg.path" is gone again, thanks to @gmischler; [#525](https://github.com/py-pdf/fpdf2/issues/525)

### Fixed
- text following a HTML heading can't overlap with that heading anymore, thanks to @gmischler
- `arc()` not longer renders artefacts at intersection point, thanks to @Jmillan-Dev; [#488](https://github.com/py-pdf/fpdf2/issues/488)
- [`write_html()`](https://py-pdf.github.io/fpdf2/HTML.html):
    * `<em>` & `<strong>` HTML tags are now properly supported - they were ignored previously; [#498](https://github.com/py-pdf/fpdf2/issues/498)
    * `bgcolor` is now properly supported in `<table>` tags; [#512](https://github.com/py-pdf/fpdf2/issues/512)
- the `CreationDate` of PDFs & embedded files now includes the system timezone

## [2.5.6] - 2022-08-16
### Added
- new methods to allow signing PDF documents: [link to docs](https://py-pdf.github.io/fpdf2/Signing.html)
- support for colors defined with the `rgb()` syntax in SVG images - _cf._ [#480](https://github.com/py-pdf/fpdf2/issues/480)
- New translation of the tutorial in [Ελληνικά](https://py-pdf.github.io/fpdf2/Tutorial-gr.html), thanks to @sokratisvas
### Changed
- an `/ID` is now inserted in the trailer dictionary of all PDF documents generated.
  This ID can be controlled through the new [file_id()](https://py-pdf.github.io/fpdf2/fpdf/fpdf.html#fpdf.fpdf.FPDF.file_id) method.
- the [svg.path](https://pypi.org/project/svg.path/) package was added as a dependency to better parse SVG images
### Fixed
- `font_stretching` doesn't make text spill out of `multi_cell()` and `write()` boundaries anymore, thanks to @gmischler
- `local_context()` now always restores the correct font settings after finishing, thanks to @gmischler
- properly parsing single-digits arguments in SVG paths - _cf._ [#450](https://github.com/py-pdf/fpdf2/issues/450)
- document outline encoding: it was found to be broken when using a thai font - _cf._ [#458](https://github.com/py-pdf/fpdf2/issues/458)

## [2.5.5] - 2022-06-17
### Added
- a new option `align="X"` to `.cell()` and `.multi_cell()` allows to center text around the current x position, thanks to @gmischler
- allowing to provide an [`AnnotationName`](https://py-pdf.github.io/fpdf2/fpdf/enums.html#fpdf.enums.AnnotationName)
  and [`AnnotationFlags`](https://py-pdf.github.io/fpdf2/fpdf/enums.html#fpdf.enums.AnnotationFlag)
  onto [text_annotation()](https://py-pdf.github.io/fpdf2/fpdf/fpdf.html#fpdf.fpdf.FPDF.text_annotation)
- allowing correctly parsing of SVG files with CSS styling (`style="..."` attribute), thanks to @RedShy
- [`FPDF.star()`](https://py-pdf.github.io/fpdf2/Shapes.html#regular-star): new method added to draw regular stars, thanks to @digidigital and @RedShy
- [`FPDF.ink_annotation()`](https://py-pdf.github.io/fpdf2/Annotations.html#ink-annotations): new method added to add path annotations
- allowing embedding of indexed PNG images without converting them to RGB colorspace, thanks to @RedShy
- allowing to change appearance of [highlight annotations](https://py-pdf.github.io/fpdf2/fpdf/fpdf.html#fpdf.fpdf.FPDF.highlight) by specifying a [`TextMarkupType`](https://py-pdf.github.io/fpdf2/fpdf/enums.html#fpdf.enums.TextMarkupType)
- documentation on how to control objects transparency: [link to docs](https://py-pdf.github.io/fpdf2/Transparency.html)
- documentation on how to create tables and charts using [pandas](https://pandas.pydata.org/) DataFrames: [link to docs](https://py-pdf.github.io/fpdf2/Maths.html), thanks to @iwayankurniawan
- added argument `round_corners` to `FPDF.rect()` that allows to draw rectangles with round corners: [link to docs](https://py-pdf.github.io/fpdf2/Shapes.html#rectangle) - thanks to @gonzalobarbaran
### Changed
- `FPDF.add_highlight()` as been renamed into [`FPDF.highlight()`](https://py-pdf.github.io/fpdf2/fpdf/fpdf.html#fpdf.fpdf.FPDF.highlight)
### Fixed
- support for `"x"` & `"y"` attributes in SVG `<use>` tags - _cf._ [#446](https://github.com/py-pdf/fpdf2/issues/446)
- `CreationDate` of PDFs generated, that was broken - _cf._ [#451](https://github.com/py-pdf/fpdf2/issues/451)
- `multi_cell()` and `write()` ignored a trailing newline character in the supplied text since 2.5.1 - fixed thanks to @gmischler

## [2.5.4] - 2022-05-05
### Added
- new `FPDF.page_mode` property, allowing to display a PDF automatically in **full screen**: [link to docs](https://py-pdf.github.io/fpdf2/PageFormatAndOrientation.html#full-screen)
- new `FPDF.viewer_preferences` property: [link to docs](https://py-pdf.github.io/fpdf2/PageFormatAndOrientation.html#viewer-preferences)
### Fixed
- removed a debug `print()` statement (`multi_cell: new_x=... new_y=...`) that had been left in [multi_cell()](https://py-pdf.github.io/fpdf2/fpdf/fpdf.html#fpdf.fpdf.FPDF.multi_cell) method 🤦‍♂️
- preserved backward compatibility with PyFPDF for passing positional arguments to `cell()` & `multi_cell()`, which was broken in 2.5.2
### Modified
- when [`regular_polygon()`](https://py-pdf.github.io/fpdf2/fpdf/fpdf.html#fpdf.fpdf.FPDF.regular_polygon) is called with `style="f"`,
  the shape outline is not drawn anymore. Use `style="DF"` to also draw a line around its perimeter.
### Deprecated
- the `fill` parameter of the [`polygon()`](https://py-pdf.github.io/fpdf2/fpdf/fpdf.html#fpdf.fpdf.FPDF.polygon)
  & [`polyline()`](https://py-pdf.github.io/fpdf2/fpdf/fpdf.html#fpdf.fpdf.FPDF.polyline) methods have been replaced by a `style` argument,
  offering more control

## [2.5.3] - 2022-05-03
### Added
- new `round_clip()` & `elliptic_clip()` image clipping methods: [link to docs](https://py-pdf.github.io/fpdf2/Images.html#image-clipping)
- `CoerciveEnum` subclasses have been added: [`Align`](https://py-pdf.github.io/fpdf2/fpdf/enums.html#fpdf.enums.Align) & [`RenderStyle`](https://py-pdf.github.io/fpdf2/fpdf/enums.html#fpdf.enums.RenderStyle)
- documentation on how to embed Matplotlib charts: [link to docs](https://py-pdf.github.io/fpdf2/Maths.html)
- documentation on how to use `fpdf2` with [Flask](https://flask.palletsprojects.com), [streamlit](https://streamlit.io/), AWS lambdas: [link to docs](https://py-pdf.github.io/fpdf2/UsageInWebAPI.html)
- documentation on how to store PDFs in a database with [SQLAlchemy](https://www.sqlalchemy.org/): [link to docs](https://py-pdf.github.io/fpdf2/DatabaseStorage.html)
### Modified
- `TextMode`, `XPos` & `YPos` now inherit from `CoerciveEnum` and hence can simply be passed as string parameters
### Fixed
- infinite loop when calling `.multi_cell()` without enough horizontal space - _cf._ [#389](https://github.com/py-pdf/fpdf2/issues/389)
### Removed
- support for `.pkl` files passed to `add_font()`. This was deprecated since v2.5.1.
  As a consequence, `fpdf2` no more uses the `pickle` module \o/

## [2.5.2] - 2022-04-13
### Added
- new parameters `new_x` and `new_y` for `cell()` and `multi_cell()`, replacing `ln=0`, thanks to @gmischler
- new `highlight()` method to insert highlight annotations: [documentation](https://py-pdf.github.io/fpdf2/Annotations.html#highlights)
- new `offset_rendering()` method: [documentation](https://py-pdf.github.io/fpdf2/PageBreaks.html#unbreakable-sections)
- new `.text_mode` property: [documentation](https://py-pdf.github.io/fpdf2/TextStyling.html#text_mode)
- the page structure of the documentation has been revised, with a new page about [adding text](https://py-pdf.github.io/fpdf2/Text.html), thanks to @gmischler
- a warning is now raised if a context manager is used inside an `unbreakable()` section, which is not supported
### Changed
- `local_context()` can now "scope" even more properties, like `blend_mode`: [documentation](https://py-pdf.github.io/fpdf2/Images.html#blending-images)
### Fixed
- No font properties should be leaked anymore after using markdown or in any other situations (_cf._ [#359](https://github.com/py-pdf/fpdf2/issues/349)), thanks to @gmischler
- If `multi_cell(align="J")` is given text with multiple paragraphs (text followed by an empty line) at once, it now renders the last line of each paragraph left-aligned,
  instead of just the very last line (_cf._ [#364](https://github.com/py-pdf/fpdf2/issues/364)), thanks to @gmischler
- a regression: now again `multi_cell()` always renders a cell, even if `txt` is an empty string - _cf._ [#349](https://github.com/py-pdf/fpdf2/issues/349)
- a bug with string width calculation when Markdown is enabled - _cf._ [#351](https://github.com/py-pdf/fpdf2/issues/351)
- a few bugs when parsing some SVG files - _cf._ [#356](https://github.com/py-pdf/fpdf2/issues/356), [#358](https://github.com/py-pdf/fpdf2/issues/358) & [#376](https://github.com/py-pdf/fpdf2/issues/376)
- a bug when using `multi_cell(..., split_only=True)` inside an `unbreakable` section - _cf._ [#359](https://github.com/py-pdf/fpdf2/issues/359)
### Deprecated
- The parameter `ln` to `cell()` and `multi_cell()` is now deprecated: use `new_x` and `new_y` instead.
- The parameter `center` to `cell()` is now deprecated, use `align="C"` instead.

## [2.5.1] - 2022-03-07
### Added
- The documentation outline is revised, and a page about creating Text added, thanks to @gmischler
- support for soft-hyphen (`\u00ad`) break in `write()`, `cell()` & `multi_cell()` calls - thanks @oleksii-shyman & @gmischler!
  Documentation: [Line breaks](https://py-pdf.github.io/fpdf2/LineBreaks.html)
- new documentation page on [Emojis, Symbols & Dingbats](https://py-pdf.github.io/fpdf2/EmojisSymbolsDingbats.html)
- documentation on combining `borb` & `fpdf2`: [Creating a borb.pdf.document.Document from a FPDF instance](https://py-pdf.github.io/fpdf2/borb.html)

### Changed
- `write()` now supports soft hyphen characters, thanks to @gmischler
- `fname` is now a required parameter for `FPDF.add_font()`
- `image()` method now insert `.svg` images as PDF paths
- the [defusedxml](https://pypi.org/project/defusedxml/) package was added as dependency in order to make SVG parsing safer
- log level of `_substitute_page_number()` has been lowered from `INFO` to `DEBUG`

### Fixed
- a bug when rendering Markdown and setting a custom `text_color` or `fill_color`
- a bug in `get_string_width()` with unicode fonts and Markdown enabled,
  resulting in calls to `cell()` / `multi_cell()` with `align="R"` to display nothing - thanks @mcerveny for the fix!
- a bug with incorrect width calculation of markdown text

### Deprecated
- the font caching mechanism, that used the `pickle` module, has been removed, for security reasons,
  and because it provided little performance gain, and only for specific use cases - _cf._ [issue #345](https://github.com/py-pdf/fpdf2/issues/345).
  That means that the `font_cache_dir` optional parameter of `fpdf.FPDF` constructor
  and the `uni` optional argument of `FPDF.add_font()` are deprecated.
  The `fpdf.fpdf.load_cache` function has also been removed.

To be extra clear: `uni=True` can now be removed from all calls to `FPDF.add_font()`.
If the value of the `fname` argument passed to `add_font()` ends with `.ttf`, it is considered a TrueType font.

## [2.5.0] - 2022-01-22
### Added
Thanks to @torque for contributing this massive new feature:
- add [`fpdf.drawing`](https://py-pdf.github.io/fpdf2/Drawing.html) API for composing paths from an arbitrary sequence of lines and curves.
- add [`fpdf.svg.convert_svg_to_drawing`](https://py-pdf.github.io/fpdf2/SVG.html) function to support converting basic scalable vector graphics (SVG) images to PDF paths.

### Fixed
- `will_page_break()` & `accept_page_break` are not invoked anymore during a call to `multi_cell(split_only=True)`
- Unicode characters in headings are now properly displayed in the table of content, _cf._ [#320](https://github.com/py-pdf/fpdf2/issues/320) - thanks @lcomrade

## [2.4.6] - 2021-11-16
### Added
- New `FPDF.pages_count` property, thanks to @paulacampigotto
- Temporary changes to graphics state variables are now possible using `with FPDF.local_context():`, thanks to @gmischler
- a mechanism to detect & downscale oversized images,
  _cf._ [documentation](https://py-pdf.github.io/fpdf2/Images.html#oversized-images-detection-downscaling).
  [Feedbacks](https://github.com/py-pdf/fpdf2/discussions) on this new feature are welcome!
- New `set_dash_pattern()`, which works with all lines and curves, thanks to @gmischler.
- Templates now support drawing ellipses, thanks to @gmischler
- New documentation on how to display equations, using Google Charts or `matplotlib`: [Maths](https://py-pdf.github.io/fpdf2/Maths.html)
- The whole documentation can now be downloaded as a PDF: [fpdf2-manual.pdf](https://py-pdf.github.io/fpdf2/fpdf2-manual.pdf)
- New sections have been added to [the tutorial](https://py-pdf.github.io/fpdf2/Tutorial.html), thanks to @portfedh:

    5. [Creating Tables](https://py-pdf.github.io/fpdf2/Tutorial.html#tuto-5-creating-tables)
    6. [Creating links and mixing text styles](https://py-pdf.github.io/fpdf2/Tutorial.html#tuto-6-creating-links-and-mixing-text-styles)
- New translation of the tutorial in Hindi, thanks to @Mridulbirla13: [हिंदी संस्करण](https://py-pdf.github.io/fpdf2/Tutorial-hi.html); [Deutsch](https://py-pdf.github.io/fpdf2/Tutorial-de.html), thanks to @digidigital; and [Italian](https://py-pdf.github.io/fpdf2/Tutorial-it.html) thanks to @xit4; [Русский](https://py-pdf.github.io/fpdf2/Tutorial-ru.html) thanks to @AABur; and [português](https://py-pdf.github.io/fpdf2/Tutorial-pt.html) thanks to @fuscati; [français](https://py-pdf.github.io/fpdf2/Tutorial-fr.html), thanks to @Tititesouris
- While images transparency is still handled by default through the use of `SMask`,
  this can be disabled by setting `pdf.allow_images_transparency = False`
  in order to allow compliance with [PDF/A-1](https://en.wikipedia.org/wiki/PDF/A#Description)
- [`FPDF.arc`](https://py-pdf.github.io/fpdf2/fpdf/fpdf.html#fpdf.fpdf.FPDF.arc): new method added. 
  It enables to draw arcs in a PDF document.
- [`FPDF.solid_arc`](https://py-pdf.github.io/fpdf2/fpdf/fpdf.html#fpdf.fpdf.FPDF.solid_arc): new method added.
  It enables to draw solid arcs in a PDF document. A solid arc combines an arc and a triangle to form a pie slice.
- [`FPDF.regular_polygon`](https://py-pdf.github.io/fpdf2/fpdf/fpdf.html#fpdf.fpdf.FPDF.regular_polygon): new method added, thanks to @bettman-latin
### Fixed
- All graphics state manipulations are now possible within a rotation context, thanks to @gmischler
- The exception making the "x2" template field optional for barcode elements did not work correctly, fixed by @gmischler
- It is now possible to get back to a previous page to add more content, _e.g._ with a 2-column layout, thanks to @paulacampigotto
### Changed
- All template elements now have a transparent default background instead of white, thanks to @gmischler
- To reduce the size of generated PDFs, no `SMask` entry is inserted for images that are fully opaque
  (= with an alpha channel containing only 0xff characters)
- The `rect`, `ellipse` & `circle` all have a `style` parameter in common.
  They now all properly accept a value of `"D"` and raise a `ValueError` for invalid values.
### Deprecated
- `dashed_line()` is now deprecated in favor of `set_dash_pattern()`

## [2.4.5] - 2021-10-03
### Fixed
- ensure support for old field names in `Template.code39` for backward compatibility

## [2.4.4] - 2021-10-01
### Added
- `Template()` has gained a more flexible cousin `FlexTemplate()`, _cf._ [documentation](https://py-pdf.github.io/fpdf2/Templates.html), thanks to @gmischler
- markdown support in `multi_cell()`, thanks to Yeshi Namkhai
- base 64 images can now be provided to `FPDF.image`, thanks to @MWhatsUp
- documentation on how to generate datamatrix barcodes using the `pystrich` lib: [documentation section](https://py-pdf.github.io/fpdf2/Barcodes.html#datamatrix),
  thanks to @MWhatsUp
- `write_html`: headings (`<h1>`, `<h2>`...) relative sizes can now be configured through an optional `heading_sizes` parameter
- a subclass of `HTML2FPDF` can now easily be used by setting `FPDF.HTML2FPDF_CLASS`,
  _cf._ [documentation](https://py-pdf.github.io/fpdf2/DocumentOutlineAndTableOfContents.html#with-html)
### Fixed
- `Template`: `split_multicell()` will not write spurious font data to the target document anymore, thanks to @gmischler
- `Template`: rotation now should work correctly in all situations, thanks to @gmischler
- `write_html`: headings (`<h1>`, `<h2>`...) can now contain non-ASCII characters without triggering a `UnicodeEncodeError`
- `Template`: CSV column types are now safely parsed, thanks to @gmischler
- `cell(..., markdown=True)` "leaked" its final style (bold / italics / underline) onto the following cells
### Changed
- `write_html`: the line height of headings (`<h1>`, `<h2>`...) is now properly scaled with its font size
- some `FPDF` methods should not be used inside a `rotation` context, or things can get broken.
  This is now forbidden: an exception is now raised in those cases.
### Deprecated
- `Template`: `code39` barcode input field names changed from `x/y/w/h` to `x1/y1/y2/size`

## [2.4.3] - 2021-09-01
### Added
- support for **emojis**! More precisely unicode characters above `0xFFFF` in general, thanks to @moe-25
- `Template` can now insert justified text
- [`get_scale_factor`](https://py-pdf.github.io/fpdf2/fpdf/util.html#fpdf.util.get_scale_factor) utility function to obtain `FPDF.k` without having to create a document
- [`convert_unit`](https://py-pdf.github.io/fpdf2/fpdf/util.html#fpdf.util.convert_unit) utility function to convert a number, `x,y` point, or list of `x,y` points from one unit to another unit
### Changed
- `fpdf.FPDF()` constructor now accepts ints or floats as a unit, and raises a `ValueError` if an invalid unit is provided.
### Fixed
- `Template` `background` property is now properly supported - [#203](https://github.com/py-pdf/fpdf2/pull/203)
  ⚠️ Beware that its default value changed from `0` to `0xffffff`, as a value of **zero would render the background as black**.
- `Template.parse_csv`: preserving numeric values when using CSV based templates - [#205](https://github.com/py-pdf/fpdf2/pull/205)
- the code snippet to generate Code 39 barcodes in the documentation was missing the start & end `*` characters.
This has been fixed, and a warning is now triggered by the [`FPDF.code39`](https://py-pdf.github.io/fpdf2/fpdf/fpdf.html#fpdf.fpdf.FPDF.code39) method when those characters are missing.
### Fixed
- Detect missing `uni=True` when loading cached fonts (page numbering was missing digits)

## [2.4.2] - 2021-06-29
### Added
- disable font caching when `fpdf.FPDF` constructor invoked with `font_cache_dir=None`, thanks to @moe-25 !
- [`FPDF.circle`](https://py-pdf.github.io/fpdf2/fpdf/fpdf.html#fpdf.fpdf.FPDF.circle): new method added, thanks to @viraj-shah18 !
- `write_html`: support setting HTML font colors by name and short hex codes
- [`FPDF.will_page_break`](https://py-pdf.github.io/fpdf2/fpdf/fpdf.html#fpdf.fpdf.FPDF.will_page_break)
utility method to let users know in advance when adding an elemnt will trigger a page break.
This can be useful to repeat table headers on each page for exemple,
_cf._ [documentation on Tables](https://py-pdf.github.io/fpdf2/Tables.html#repeat-table-header-on-each-page).
- [`FPDF.set_link`](https://py-pdf.github.io/fpdf2/fpdf/fpdf.html#fpdf.fpdf.FPDF.set_link) now support a new optional `x` parameter to set the horizontal position after following the link
### Fixed
- fixed a bug when `fpdf.Template` was used to render QRCodes, due to a forced conversion to string (#175)

## [2.4.1] - 2021-06-12
### Fixed
- erroneous page breaks occured for full-width / full-height images
- rendering issue of non-ASCII characaters with unicode fonts

## [2.4.0] - 2021-06-11
### Changed
- now `fpdf2` uses the newly supported `DCTDecode` image filter for JPEG images,
  instead of `FlateDecode` before, in order to improve the compression ratio without any image quality loss.
  On test images, this reduced the size of embeded JPEG images by 90%.
- `FPDF.cell`: the `w` (width) parameter becomes optional, with a default value of `None`, meaning to generate a cell with the size of the text content provided
- the `h` (height) parameter of the `cell`, `multi_cell` & `write` methods gets a default value change, `None`, meaning to use the current font size
- removed the useless `w` & `h` parameters of the `FPDF.text_annotation()` method
### Added
- new `FPDF.add_action()` method, documented in the [Annotations section](https://py-pdf.github.io/fpdf2/Annotations.html)
- `FPDF.cell`: new optional `markdown=True` parameter that enables basic Markdown-like styling: `**bold**, __italics__, --underlined--`
- `FPDF.cell`: new optional boolean `center` parameter that positions the cell horizontally
- `FPDF.set_link`: new optional `zoom` parameter that sets the zoom level after following the link.
  Currently ignored by Sumatra PDF Reader, but observed by Adobe Acrobat reader.
- `write_html`: now support `align="justify"`
- new method `FPDF.image_filter` to control the image filters used for images
- `FPDF.add_page`: new optional `duration` & `transition` parameters
  used for [presentations (documentation page)](https://py-pdf.github.io/fpdf2/Presentations.html)
- extra documentation on [how to configure different page formats for specific pages](https://py-pdf.github.io/fpdf2/PageFormatAndOrientation.html)
- support for Code 39 barcodes in `fpdf.template`, using `type="C39"`
### Fixed
- avoid an `Undefined font` error when using `write_html` with unicode bold or italics fonts
### Deprecated
- the `FPDF.set_doc_option()` method is deprecated in favour of just setting the `core_fonts_encoding` property
  on an instance of `FPDF`
- the `fpdf.SYSTEM_TTFONTS` configurable module constant is now ignored

## [2.3.5] - 2021-05-12
### Fixed
- a bug in the `deprecation` module that prevented to configure `fpdf2` constants at the module level

## [2.3.4] - 2021-04-30
### Fixed
- a "fake duplicates" bug when a `Pillow.Image.Image` was passed to `FPDF.image`

## [2.3.3] - 2021-04-21
### Added
- new features: **document outline & table of contents**! Check out the new dedicated [documentation page](https://py-pdf.github.io/fpdf2/DocumentOutlineAndTableOfContents.html) for more information
- new method `FPDF.text_annotation` to insert... Text Annotations
- `FPDF.image` now also accepts an `io.BytesIO` as input
### Fixed
- `write_html`: properly handling `<img>` inside `<td>` & allowing to center them horizontally

## [2.3.2] - 2021-03-27
### Added
- `FPDF.set_xmp_metadata`
- made `<li>` bullets & indentation configurable through class attributes, instance attributes or optional method arguments, _cf._ [`test_customize_ul`](https://github.com/py-pdf/fpdf2/blob/2.3.2/test/html/test_html.py#L242)
### Fixed
- `FPDF.multi_cell`: line wrapping with justified content and unicode fonts, _cf._ [#118](https://github.com/py-pdf/fpdf2/issues/118)
- `FPDF.multi_cell`: when `ln=3`, automatic page breaks now behave correctly at the bottom of pages

## [2.3.1] - 2021-02-28
### Added
- `FPDF.polyline` & `FPDF.polygon` : new methods added by @uovodikiwi - thanks!
- `FPDF.set_margin` : new method to set the document right, left, top & bottom margins to the same value at once
- `FPDF.image` now accepts new optional `title` & `alt_text` parameters defining the image title
  and alternative text describing it, for accessibility purposes
- `FPDF.link` now honor its `alt_text` optional parameter and this alternative text describing links
  is now properly included in the resulting PDF document
- the document language can be set using `FPDF.set_lang`
### Fixed
- `FPDF.unbreakable` so that no extra page jump is performed when `FPDF.multi_cell` is called inside this context
### Deprecated
- `fpdf.FPDF_CACHE_MODE` & `fpdf.FPDF_CACHE_DIR` in favor of a configurable new `font_cache_dir` optional argument of the `fpdf.FPDF` constructor

## [2.3.0] - 2021-01-29
Many thanks to [@eumiro](https://github.com/py-pdf/fpdf2/pulls?q=is%3Apr+author%3Aeumiro) & [@fbernhart](https://github.com/py-pdf/fpdf2/pulls?q=is%3Apr+author%3Aeumiro) for their contributions to make `fpdf2` code cleaner!
### Added
- `FPDF.unbreakable` : a new method providing a context-manager in which automatic page breaks are disabled.
  _cf._ https://py-pdf.github.io/fpdf2/PageBreaks.html
- `FPDF.epw` & `FPDF.eph` : new `@property` methods to retrieve the **effective page width / height**, that is the page width / height minus its horizontal / vertical margins.
- `FPDF.image` now accepts also a `Pillow.Image.Image` as input
- `FPDF.multi_cell` parameters evolve in order to generate tables with multiline text in cells:
  * its `ln` parameter now accepts a value of `3` that sets the new position to the right without altering vertical offset
  * a new optional `max_line_height` parameter sets a maximum height of each sub-cell generated
- new documentation pages : how to add content to existing PDFs, HTML, links, tables, text styling & page breaks
- all PDF samples are now validated using 3 different PDF checkers
### Fixed
- `FPDF.alias_nb_pages`: fixed this feature that was broken since v2.0.6
- `FPDF.set_font`: fixed a bug where calling it several times, with & without the same parameters,
prevented strings passed first to the text-rendering methods to be displayed.
### Deprecated
- the `dest` parameter of `FPDF.output` method

## [2.2.0] - 2021-01-11
### Added
- new unit tests, a code formatter (`black`) and a linter (`pylint`) to improve code quality
- new boolean parameter `table_line_separators` for `write_html` & underlying `HTML2FPDF` constructor
### Changed
- the documentation URL is now simply https://py-pdf.github.io/fpdf2/
### Removed
- dropped support for external font definitions in `.font` Python files, that relied on a call to `exec`
### Deprecated
- the `type` parameter of `FPDF.image` method
- the `infile` parameter of `Template` constructor
- the `dest` parameter of `Template.render` method

## [2.1.0] - 2020-12-07
### Added
* [Introducing a rect_clip() function](https://github.com/reingart/pyfpdf/pull/158)
* [Adding support for Contents alt text on Links](https://github.com/reingart/pyfpdf/pull/163)
### Modified
* [Making FPDF.output() x100 time faster by using a bytearray buffer](https://github.com/reingart/pyfpdf/pull/164)
* Fix user's font path ([issue](https://github.com/reingart/pyfpdf/issues/166) [PR](https://github.com/py-pdf/fpdf2/pull/14))
### Deprecated
* [Deprecating .rotate() and introducing .rotation() context manager](https://github.com/reingart/pyfpdf/pull/161)
### Fixed
* [Fixing #159 issue with set_link + adding GitHub Actions pipeline & badges](https://github.com/reingart/pyfpdf/pull/160)
* `User defined path to font is ignored`
### Removed
* non-necessary dependency on `numpy`
* support for Python 2
 
## [2.0.6] - 2020-10-26
### Added
* Python 3.9 is now supported

## [2.0.5] - 2020-04-01
### Added
* new specific exceptions: `FPDFException` & `FPDFPageFormatException`
* tests to increase line coverage in `image_parsing` module
* a test which uses most of the HTML features
### Fixed
* handling of fonts by the HTML mixin (weight and style) - thanks `cgfrost`!

## [2.0.4] - 2020-03-26
### Fixed
* images centering - thanks `cgfrost`!
* added missing import statment for `urlopen` in `image_parsing` module
* changed urlopen import from `six` library to maintain python2 compatibility

## [2.0.3] - 2020-01-03
### Added
* Ability to use a `BytesIO` buffer directly. This can simplify loading `matplotlib` plots into the PDF.
### Modified
* `load_resource` now return argument if type is `BytesIO`, else load.

## [2.0.1] - 2018-11-15
### Modified
* introduced a dependency to `numpy` to improve performances by replacing pixel regexes in image parsing (s/o @pennersr)

## [2.0.0] - 2017-05-04
### Added
* support for more recent Python versions
* more documentation
### Fixed
* PDF syntax error when version is > 1.3 due to an invalid `/Transparency` dict
### Modified
* turned `accept_page_break` into a property
* unit tests now use the standard `unittest` lib
* massive code cleanup using `flake8`<|MERGE_RESOLUTION|>--- conflicted
+++ resolved
@@ -19,7 +19,8 @@
 ## [2.7.7] - Not released yet
 ### Added
 * SVG importing now supports clipping paths, and `defs` tags anywhere in the SVG file
-<<<<<<< HEAD
+* `table_pandas` module added, mostly to handle formatting of multi-index dataframes right now
+* tables now support formatting for multiple index columns (as well as multiple header rows)
 * [`TextColumns()`](https://py-pdf.github.io/fpdf2/TextColumns.html) can now have images inserted (both raster and vector).
 * [`TextColumns()`](https://py-pdf.github.io/fpdf2/TextColumns.html) can now advance to the next column with the new `new_column()` method or a FORM_FEED character (`\u000c`) in the text.
 ### Fixed
@@ -29,10 +30,6 @@
 * [`FPDF.fonts.FontFace`](https://py-pdf.github.io/fpdf2/fpdf/fonts.html#fpdf.fonts.FontFace): Now has a static `combine` method that allows overriding a default FontFace (e.g. for specific cells in a table). Unspecified properties of the override FontFace retain the values of the default.
 ### Changed
 * [`FPDF.table()`](https://py-pdf.github.io/fpdf2/fpdf/fpdf.html#fpdf.fpdf.FPDF.table): If cell styles are provided for cells in heading rows, combine the cell style as an override with the overall heading style.
-=======
-* `table_pandas` module added, mostly to handle formatting of multi-index dataframes right now
-* tables now support formatting for multiple index columns (as well as multiple header rows)
->>>>>>> 62bbf315
 
 ## [2.7.6] - 2023-10-11
 This release is the first performed from the [@py-pdf GitHub org](https://github.com/py-pdf), where `fpdf2` migrated.
