Changelog
---------

All notable changes to this project will be documented in this file.

The format is based on [Keep a Changelog](http://keepachangelog.com/)
and this project adheres to [Semantic Versioning](http://semver.org/),
and [PEP 440](https://www.python.org/dev/peps/pep-0440/).

## Displaying deprecation warnings
`DeprecationWarning` messages are not displayed by Python by default.

Hence, every time you use a newer version of `fpdf2`, we strongly encourage you to execute your scripts
with the `-Wd` option (_cf._ [documentation](https://docs.python.org/3/using/cmdline.html#cmdoption-W)) 
in order to get warned about deprecated features used in your code.

This can also be enabled programmatically with `warnings.simplefilter('default', DeprecationWarning)`.

## [2.8.0] - Not released yet
### Added
* support to optionally set `wrapmode` in templates (default `"WORD"` can optionally be set to `"CHAR"` to support wrapping on characters for scripts like Chinese or Japanese) - _cf._ [#1159](https://github.com/py-pdf/fpdf2/issues/1159)
### Fixed
* [`fpdf.drawing.DeviceCMYK`](https://py-pdf.github.io/fpdf2/fpdf/drawing.html#fpdf.drawing.DeviceCMYK) objects can now be passed to [`FPDF.set_draw_color()`](https://py-pdf.github.io/fpdf2/fpdf/fpdf.html#fpdf.fpdf.FPDF.set_draw_color), [`FPDF.set_fill_color()`](https://py-pdf.github.io/fpdf2/fpdf/fpdf.html#fpdf.fpdf.FPDF.set_fill_color) and [`FPDF.set_text_color()`](https://py-pdf.github.io/fpdf2/fpdf/fpdf.html#fpdf.fpdf.FPDF.set_text_color) without raising a `ValueError`: [documentation](https://py-pdf.github.io/fpdf2/Text.html#text-formatting).
<<<<<<< HEAD
* Fixed incoherent indentation of long list entries - _cf._ [issue #1073](https://github.com/py-pdf/fpdf2/issues/1073)

### Changed
* `HTML2FPDF.handle_starttag()` now generates one `Paragraph` object for every `<li>` HTML element. Margins above lists are now handled with `<ul>` and `<ol>` tags.
* `HTML2FPDF.tag_indents` can now be non-integer. Indentation of HTML elements is now independent of font size and bullet strings.

=======
* individual `/Resources` directories are now properly created for each document page. This change ensures better compliance with the PDF specification but results in a slight increase in the size of PDF documents. You can still use the old behavior by setting `FPDF().single_resources_object = True`.
### Changed
* [`FPDF.table()`](https://py-pdf.github.io/fpdf2/Tables.html) now raises an error when a single row is too high to be rendered on a single page
>>>>>>> 3f1105ce
### Deprecated

## [2.7.10] - 2024-05-18
### Added

## [2.7.9] - 2024-05-17
### Added
* new optional parameter `repeat_headings` for [`FPDF.table()`](https://py-pdf.github.io/fpdf2/fpdf/fpdf.html#fpdf.fpdf.FPDF.table) that indicates whether to print table headings on every page
* support for overriding paragraph direction on bidirectional text
* new optional `li_prefix_color` parameter for [`FPDF.write_html()`](https://py-pdf.github.io/fpdf2/fpdf/fpdf.html#fpdf.fpdf.FPDF.write_html)
* support for `start` & `type` attributes of `<ol>` tags, and `type` attribute of `<ul>` tags, when using [`FPDF.write_html()`](https://py-pdf.github.io/fpdf2/fpdf/fpdf.html#fpdf.fpdf.FPDF.write_html)
* [`FPDF.write_html()`](https://py-pdf.github.io/fpdf2/fpdf/fpdf.html#fpdf.fpdf.FPDF.write_html) now accepts a `tag_styles` parameter to control the font, color & size of HTML elements: `<a>`, `<blockquote>`, `<li>`...
* [`FPDF.write_html()`](https://py-pdf.github.io/fpdf2/fpdf/fpdf.html#fpdf.fpdf.FPDF.write_html) now accepts a `tag_indents` parameter to control, for example, the indent of `<blockquote>` elements
* [`FPDF.write_html()`](https://py-pdf.github.io/fpdf2/fpdf/fpdf.html#fpdf.fpdf.FPDF.write_html) now honors `line-height` attributes on `<ol>` & `<li>` elements, or the same CSS property in `style` attributes on those tags
* allow to define custom `cell_fill_mode` logic for tables: [_Set cells background_ - documentation section](https://py-pdf.github.io/fpdf2/Tables.html#set-cells-background). Also added 2 new values: `TableCellFillMode.EVEN_ROWS` & `TableCellFillMode.EVEN_COLUMNS`: [documentation](https://py-pdf.github.io/fpdf2/fpdf/enums.html#fpdf.enums.TableCellFillMode)
### Fixed
* a bug when rendering vector images with dashed lines that caused a warning message in Adobe Acrobat Reader
* ordering RTL fragments on bidirectional texts
* fixed type hint of member `level` in class [`OutlineSection`](https://py-pdf.github.io/fpdf2/fpdf/outline.html#fpdf.outline.OutlineSection) from `str` to `int`.
* SVG clipping paths being incorrectly painted - _cf._ [issue #1147](https://github.com/py-pdf/fpdf2/issues/1147)
* new translation of the tutorial in [Polski](https://py-pdf.github.io/fpdf2/Tutorial-pl.html) - thanks to @DarekRepos
### Changed
* improved the performance of `FPDF.start_section()` - _cf._ [issue #1092](https://github.com/py-pdf/fpdf2/issues/1092)
### Deprecated
* The `dd_tag_indent` & `li_tag_indent` parameters of `FPDF.write_html()` are replaced by the new `tag_indents` generic parameter.
* The `heading_sizes` & `pre_code_font` parameters of `FPDF.write_html()` are replaced by the new `tag_styles` generic parameter.

## [2.7.8] - 2024-02-09
### Added
* support for `<path>` elements in SVG `<clipPath>` elements
* support for `bidirectional` text shaping - thanks to @andersonhc
* documentation on how to combine `fpdf2` with [mistletoe](https://pypi.org/project/kaleido/) in order to [generate PDF documents from Markdown (link)](https://py-pdf.github.io/fpdf2/CombineWithMistletoeoToUseMarkdown.html)
* tutorial in Dutch: [Handleiding](https://py-pdf.github.io/fpdf2/Tutorial-nl.md) - thanks to @Polderrider
* support for `Table` cells that span multiple rows via the `rowspan` attribute, which can be combined with `colspan` - thanks to @mjasperse
* `TableSpan.COL` and `TableSpan.ROW` enums that can be used as placeholder table entries to identify span extents - thanks to @mjasperse
### Fixed
* when adding a link on a table cell, an extra link was added erroneously on the left. Moreover, now `FPDF._disable_writing()` properly disable link writing.
* [`FPDF.write_html()`](https://py-pdf.github.io/fpdf2/fpdf/fpdf.html#fpdf.fpdf.FPDF.write_html) now handles linking directly to other pages - thanks to @mjasperse
* non-bold `TitleStyle` is now rendered as non-bold even when the current font is bold
* calling `.table()` inside the `render_toc_function`
* using `.set_text_shaping(True)` & `.offset_rendering()`
* fixed gutter handing when a pagebreak occurs within a table with header rows - thanks to @mjasperse
* fixed handling of `border=0` in HTML table - thanks to @mjasperse
* [`FPDF.write_html()`](https://py-pdf.github.io/fpdf2/fpdf/fpdf.html#fpdf.fpdf.FPDF.write_html) now properly honors `align=` attributes in `<th>` tags
* fixed problem using bold italic standard fonts in markdown - thanks to @Alan-Collins
### Changed
* refactored [`FPDF.multi_cell()`](https://py-pdf.github.io/fpdf2/fpdf/fpdf.html#fpdf.fpdf.FPDF.multi_cell) to generate fewer PDF component objects - thanks to @mjasperse
* outer table borders are now drawn continuously for nonzero `gutter_width`/`gutter_height`, with spacing applied inside the border similar to HTML tables - thanks to @mjasperse - cf. [#1071](https://github.com/py-pdf/fpdf2/issues/1071)
* removed the requirement that all rows in a `Table` have the same number of columns - thanks to @mjasperse
### Deprecated
- font aliases (`Arial` → `Helvetica`, `CourierNew` → `Courier`, `TimesNewRoman` → `Times`). They will be removed in a later release.

## [2.7.7] - 2023-12-10
### Added
* Basic support for `<image>` elements in SVG vector graphics inserted
* SVG importing now supports clipping paths, and `<defs>` tags anywhere in the SVG file - thanks to @afriedman412 - cf. [#968](https://github.com/py-pdf/fpdf2/pull/968)
* [`FPDF.fonts.FontFace`](https://py-pdf.github.io/fpdf2/fpdf/fonts.html#fpdf.fonts.FontFace): Now has a static `combine` method that allows overriding a default FontFace (e.g. for specific cells in a table). Unspecified properties of the override FontFace retain the values of the default - thanks to @TedBrookings - cf. [#979](https://github.com/py-pdf/fpdf2/pull/979)
* [`TextColumns()`](https://py-pdf.github.io/fpdf2/TextColumns.html) can now have images inserted (both raster and vector) - thanks to @gmischler
* [`TextColumns()`](https://py-pdf.github.io/fpdf2/TextColumns.html) can now advance to the next column with the new `new_column()` method or a FORM_FEED character (`\u000c`) in the text - thanks to @gmischler
* Added support for Free Text annotations: [documentation](https://py-pdf.github.io/fpdf2/Annotations.html#free-text-annotations) - thanks to @MarekT0v - cf. [#1039](https://github.com/py-pdf/fpdf2/pull/1039)
* Tutorial in Dutch: [Handleiding](https://py-pdf.github.io/fpdf2/Tutorial-nl.md) - thanks to @Polderrider
* Python 3.12 is now officially supported
### Fixed
* Links over text in tables were broken in release 2.7.6, this is now fixed
* `FPDF.set_font_color()` raised a `TypeError` when used in tables
* `FPDF.image(x=Align.C)` used to fail for SVG images - fixed thanks to @gmischler - cf. [#1003](https://github.com/py-pdf/fpdf2/pull/1003)
* Previously set dash patterns were not transferred correctly to new pages - fixed thanks to @gmischler - cf. [#993](https://github.com/py-pdf/fpdf2/pull/993)
* Inserted Vector images used to ignore the `keep_aspect_ratio` argument.
* [`FPDF.write_html()`](https://py-pdf.github.io/fpdf2/fpdf/fpdf.html#fpdf.fpdf.FPDF.write_html) now properly honor the current text font color when styling table cells
* [`FPDF.write_html()`](https://py-pdf.github.io/fpdf2/fpdf/fpdf.html#fpdf.fpdf.FPDF.write_html) delays unescaping data so as not to confuse entity names as nested tags
* [`FPDF.multi_cell()`](https://py-pdf.github.io/fpdf2/fpdf/fpdf.html#fpdf.fpdf.FPDF.multi_cell) has improved handling of `new_x` and `new_y` when `padding` is non-zero.
* [`FPDF.multi_cell(fill=True)`](https://py-pdf.github.io/fpdf2/fpdf/fpdf.html#fpdf.fpdf.FPDF.multi_cell) now avoids overlapping multiline strings when `padding` is non-zero.
### Changed
* the public `.images`, `.icc_profiles` & `.image_filter` attributes of `FPDF` instances have been moved inside a nested `FPDF.image_cache` attribute. Similarly, the `FPDF.preload_image()` is now a function in the `fpdf.image_parsing` module: [documentation](https://py-pdf.github.io/fpdf2/fpdf/image_parsing.html#fpdf.image_parsing.preload_image)
* the `fpdf.svg` module now produces `WARNING` log messages for unsupported SVG tags & attributes.
  If those logs annoy you, you can suppress them: `logging.getLogger("fpdf.svg").propagate = False`
* [`FPDF.table()`](https://py-pdf.github.io/fpdf2/fpdf/fpdf.html#fpdf.fpdf.FPDF.table): If cell styles are provided for cells in heading rows, combine the cell style as an override with the overall heading style.

## [2.7.6] - 2023-10-11
This release is the first performed from the [@py-pdf GitHub org](https://github.com/py-pdf), where `fpdf2` migrated.
This release also marks the arrival of two new maintainers: Georg Mischler ([@gmischler](https://github.com/gmischler)) and Anderson Herzogenrath da Costa ([@andersonhc](https://github.com/andersonhc)).
### Added
* The new experimental method `text_columns()` allows to render text within a single or multiple columns, including height balancing: [documentation](https://py-pdf.github.io/fpdf2/TextColumns.html) - thanks to @gmischler
* [`FPDF.table()`](https://py-pdf.github.io/fpdf2/fpdf/fpdf.html#fpdf.fpdf.FPDF.table): Now supports padding in cells : [documentation](https://py-pdf.github.io/fpdf2/Tables.html#table-with-multiple-heading-rows) - thanks to @RubendeBruin
* [`FPDF.table()`](https://py-pdf.github.io/fpdf2/fpdf/fpdf.html#fpdf.fpdf.FPDF.table): Now supports vertical alignment in cells : [documentation](https://py-pdf.github.io/fpdf2/Tables.html#setting-vertical-alignment-of-text-in-cells) - thanks to @RubendeBruin
* [`FPDF.table()`](https://py-pdf.github.io/fpdf2/fpdf/fpdf.html#fpdf.fpdf.FPDF.table): Now supports outer border width for rendering the outer border of the table with a different line-width - thanks to @RubendeBruin
* [`FPDF.table()`](https://py-pdf.github.io/fpdf2/fpdf/fpdf.html#fpdf.fpdf.FPDF.table): Now supports multiple heading rows : [documentation](https://py-pdf.github.io/fpdf2/Tables.html#table-with-multiple-heading-rows) - thanks to @SandraFer
* [`FPDF.write_html()`](https://py-pdf.github.io/fpdf2/fpdf/fpdf.html#fpdf.fpdf.FPDF.write_html) now supports heading colors defined as attributes (_e.g._ `<h2 color="#00ff00">...`) - thanks to @Lucas-C
* documentation on how to use `livereload` to enable a "watch" mode with PDF generation: [Combine with livereload](https://py-pdf.github.io/fpdf2/CombineWithLivereload.html) - thanks to @Lucas-C
### Changed
* [`FPDF.write_html()`](https://py-pdf.github.io/fpdf2/fpdf/fpdf.html#fpdf.fpdf.FPDF.write_html): the formatting output has changed in some aspects. Vertical spacing around headings and paragraphs may be slightly different, and elements at the top of the page don't have any extra spacing above anymore.
* [`FPDF.table()`](https://py-pdf.github.io/fpdf2/fpdf/fpdf.html#fpdf.fpdf.FPDF.table): If the height of a row is governed by an image, then the default vertical alignment of the other cells is "center". This was "top". 
* variable-width non-breaking space (NBSP) support [issue #834](https://github.com/PyFPDF/fpdf2/issues/834)
This change was made for consistency between row-height governed by text or images. The old behaviour can be enforced using the new vertical alignment parameter.
### Fixed
* [`FPDF.table()`](https://py-pdf.github.io/fpdf2/fpdf/fpdf.html#fpdf.fpdf.FPDF.table) & [`FPDF.multi_cell()`](https://py-pdf.github.io/fpdf2/fpdf/fpdf.html#fpdf.fpdf.FPDF.multi_cell): when some horizontal padding was set, the text was not given quite enough space - thanks to @gmischler
* [`FPDF.write_html()`](https://py-pdf.github.io/fpdf2/fpdf/fpdf.html#fpdf.fpdf.FPDF.write_html) can now handle formatting tags within paragraphs without adding extra line breaks (except in table cells for now) - thanks to @gmischler
* [`FPDF.write_html()`](https://py-pdf.github.io/fpdf2/fpdf/fpdf.html#fpdf.fpdf.FPDF.write_html): the font size in HTML `<pre>` and `<code>` tags is not fixed to 11 pica anymore, but adapts to the preceding text - thanks to @gmischler
* [`FPDF.ln()`](https://py-pdf.github.io/fpdf2/fpdf/fpdf.html#fpdf.fpdf.FPDF.ln), when called before any text has been written, will now use the current font height instead of doing nothing - thanks to @gmischler -  _cf._ issue [#937](https://github.com/py-pdf/fpdf2/issues/937)
* [`FPDF.image()`](https://py-pdf.github.io/fpdf2/fpdf/fpdf.html#fpdf.fpdf.FPDF.image), when provided a `BytesIO` instance, does not close it anymore - _cf._ issue [#881](https://github.com/py-pdf/fpdf2/issues/881) - thanks to @Lucas-C
* Invalid characters were being generated when a string contains parentheses - thanks to @andersonhc - _cf._ issue [#884](https://github.com/py-pdf/fpdf2/issues/884)
* Frozen Glyph dataclass was causing problems for FPDFRecorder with TTF fonts - thanks to @andersonhc - _cf._ issue [#890](https://github.com/py-pdf/fpdf2/issues/890)
* Edge case when parsing a Markdown link followed by a newline - _cf._ issue [#916](https://github.com/py-pdf/fpdf2/issues/916), and when bold/italics/underline markers are repeated
* Zoom not set correctly when a numeric value was set in [`set_display_mode()`](https://py-pdf.github.io/fpdf2/fpdf/fpdf.html#fpdf.fpdf.FPDF.set_display_mode) - _cf._ issue [#926](https://github.com/py-pdf/fpdf2/issues/926)
* [`FPDF.table()`](https://py-pdf.github.io/fpdf2/fpdf/fpdf.html#fpdf.fpdf.FPDF.table): images no longer overlap with cell borders - thanks to @RubendeBruin - _cf._ issue [#892](https://github.com/py-pdf/fpdf2/issues/892)
* Encryption of strings containing non-latin characters - thanks to @andersonhc - _cf._ issue [#933](https://github.com/py-pdf/fpdf2/issues/933)
* Handling of fragments with zero-length - thanks to @SaiHarshaK - _cf._ issue [#902](https://github.com/py-pdf/fpdf2/issues/902)
### Deprecated
* to improve naming consistency, the `txt` parameters of `FPDF.cell()`, `FPDF.multi_cell()`, `FPDF.text()` & `FPDF.write()` have been renamed to `text`

## [2.7.5] - 2023-08-04
### Added
- [`FPDF.set_text_shaping()`](https://py-pdf.github.io/fpdf2/fpdf/fpdf.html#fpdf.fpdf.FPDF.set_text_shaping): new method to perform text shaping using **Harfbuzz** - [documentation](https://py-pdf.github.io/fpdf2/TextShaping.html) - thanks to @andersonhc in [PR #820](https://github.com/py-pdf/fpdf2/pull/820)
- [`FPDF.mirror()`](https://py-pdf.github.io/fpdf2/fpdf/fpdf.html#fpdf.fpdf.FPDF.mirror) - New method: [documentation page](https://py-pdf.github.io/fpdf2/Transformations.html) - Contributed by @sebastiantia
- [`FPDF.table()`](https://py-pdf.github.io/fpdf2/fpdf/fpdf.html#fpdf.fpdf.FPDF.table): new optional parameters `gutter_height`, `gutter_width` and `wrapmode`. Links can also be added to cells by passing a `link` parameter to [`Row.cell()`](https://py-pdf.github.io/fpdf2/fpdf/table.html#fpdf.table.Row.cell)
- [`FPDF.multi_cell()`](https://py-pdf.github.io/fpdf2/fpdf/fpdf.html#fpdf.fpdf.FPDF.multi_cell): has a new optional `center` parameter to position the cell horizontally at the center of the page
- New AES-256 encryption: [documentation](https://py-pdf.github.io/fpdf2/Encryption.html#encryption-method) - thanks to @andersonhc in [PR #872](https://github.com/py-pdf/fpdf2/pull/872)
- Added tutorial in Khmer language: [ភាសខ្មែរ](https://py-pdf.github.io/fpdf2/Tutorial-km.html) - thanks to @kuth-chi
- Added tutorial in [日本語](https://py-pdf.github.io/fpdf2/Tutorial-ja.html) - thanks to @alcnaka
- Better documentation & errors when facing HTML rendering limitations for `<table>` tags: <https://py-pdf.github.io/fpdf2/HTML.html>
### Fixed
- [`FPDF.table()`](https://py-pdf.github.io/fpdf2/fpdf/fpdf.html#fpdf.fpdf.FPDF.table): the `colspan` setting has been fixed - [documentation](https://py-pdf.github.io/fpdf2/Tables.html#column-span)
- [`FPDF.image()`](https://py-pdf.github.io/fpdf2/fpdf/fpdf.html#fpdf.fpdf.FPDF.image): allowing images path starting with `data` to be passed as input
- text overflow is better handled by `FPDF.write()` & `FPDF.write_html()` - _cf._ [issue #847](https://github.com/py-pdf/fpdf2/issues/847)
- the initial text color is preserved when using `FPDF.write_html()` - _cf._ [issue #846](https://github.com/py-pdf/fpdf2/issues/846)
- PDF metadata not encrypted - _cf._ [issue #865](https://github.com/py-pdf/fpdf2/issues/865)
- handle superscript and subscript correctly when rendering `TextLine`- thanks to @Tolker-KU - _cf._ [Pull Request #862](https://github.com/py-pdf/fpdf2/pull/862)
- make sure warnings always point to the users code - _cf._ [Pull request #869](https://github.com/py-pdf/fpdf2/pull/869)
### Deprecated
- the `center` optional parameter of [`FPDF.cell()`](https://py-pdf.github.io/fpdf2/fpdf/fpdf.html#fpdf.fpdf.FPDF.cell) is **no more** deprecated, as it allows for horizontal positioning, which is different from text alignment control with `align="C"`

## [2.7.4] - 2023-04-28
### Added
- [`FPDF.image()`](https://py-pdf.github.io/fpdf2/fpdf/fpdf.html#fpdf.fpdf.FPDF.image): CMYK images can now be inserted directly by passing them into the image method. Contributed by @devdev29
- documentation on how to embed `graphs` and `charts` generated using `Pygal` lib: [documentation section](https://py-pdf.github.io/fpdf2/Maths.html#using-pygal) - thanks to @ssavi-ict
- documentation on how to use `fpdf2` with [FastAPI](https://fastapi.tiangolo.com/): <https://py-pdf.github.io/fpdf2/UsageInWebAPI.html#FastAPI> - thanks to @KamarulAdha
- [`FPDF.write_html()`](https://py-pdf.github.io/fpdf2/fpdf/fpdf.html#fpdf.fpdf.FPDF.write_html): `<table>` elements can now be aligned left or right on the page using `align=`
- [`FPDF.write_html()`](https://py-pdf.github.io/fpdf2/fpdf/fpdf.html#fpdf.fpdf.FPDF.write_html): a custom font can now be specified for `<code>` & `<pre>` elements, using the new optional parameter `pre_code_font`
### Fixed
- [`FPDF.table()`](https://py-pdf.github.io/fpdf2/fpdf/fpdf.html#fpdf.fpdf.FPDF.table): images no more overflow cells
- [`FPDF.table()`](https://py-pdf.github.io/fpdf2/fpdf/fpdf.html#fpdf.fpdf.FPDF.table): text overflow in the last cell of the header row is now properly handled
- [`FPDF.table()`](https://py-pdf.github.io/fpdf2/fpdf/fpdf.html#fpdf.fpdf.FPDF.table): when `align="RIGHT"` is provided, the page right margin is now properly taken in consideration
### Changed
- [`FPDF.write_html()`](https://py-pdf.github.io/fpdf2/fpdf/fpdf.html#fpdf.fpdf.FPDF.write_html) does not render the top row as a header, in bold with a line below, when no `<th>` are used, in order to be more backward-compatible with earlier versions of `fpdf2` - _cf._ [#740](https://github.com/py-pdf/fpdf2/issues/740)
### Deprecated
- the `split_only` optional parameter of [`FPDF.multi_cell()`](https://py-pdf.github.io/fpdf2/fpdf/fpdf.html#fpdf.fpdf.FPDF.multi_cell), which is replaced by two new distincts optional parameters: `dry_run` & `output`

## [2.7.3] - 2023-04-03
### Fixed
- removed a debug `print()` statement left in `output.py:OutputProducer._add_fonts()` 🤦‍♂️ - A rule was also added to `.pre-commit-config.yaml` to avoid this to happen again.

## [2.7.2] - 2023-04-03
### Fixed
- custom fonts can be used with `FPDF.table()` without triggering a `TypeError: cannot pickle 'dict_keys' object` - thanks @aeris07 for the bug report
- the SVG parser now accepts `<rect>` with `width` / `height` defined as percents
### Added
- documentation on how to generate Code128 barcodes using the `python-barcode` lib: [documentation section](https://py-pdf.github.io/fpdf2/Barcodes.html#Code128)

## [2.7.1] - 2023-03-27
### Changed
- renamed `fonts.FontStyle` to [`fonts.FontFace`](https://py-pdf.github.io/fpdf2/fpdf/fonts.html#fpdf.fonts.FontFace), and `FPDF.use_font_style` to [`FPDF.use_font_face`](https://py-pdf.github.io/fpdf2/fpdf/fpdf.html#fpdf.FPDF.FPDF.use_font_face), to avoid confusions with `FPDF.font_style`
- new translation of the tutorial in [বাংলা](https://py-pdf.github.io/fpdf2/Tutorial-bn.html) - thanks to @ssavi-ict

## [2.7.0] - 2023-03-27
### Added
- new method [`FPDF.table()`](https://py-pdf.github.io/fpdf2/fpdf/fpdf.html#fpdf.fpdf.FPDF.table): [documentation](https://py-pdf.github.io/fpdf2/Tables.html)
- [`FPDF.image()`](https://py-pdf.github.io/fpdf2/fpdf/fpdf.html#fpdf.fpdf.FPDF.image) has a new `keep_aspect_ratio` optional boolean parameter, to fit it inside a given rectangle: [documentation](https://py-pdf.github.io/fpdf2/Images.html#fitting-an-image-inside-a-rectangle)
- [`FPDF.multi_cell()`](https://py-pdf.github.io/fpdf2/fpdf/fpdf.html#fpdf.fpdf.FPDF.multi_cell) and [`FPDF.write()`](https://py-pdf.github.io/fpdf2/fpdf/fpdf.html#fpdf.fpdf.FPDF.write) now accept a `wrapmode` argument for word or character based line wrapping ("WORD"/"CHAR"), thanks to @gmischler
- new method [`FPDF.set_fallback_fonts()`](https://py-pdf.github.io/fpdf2/fpdf/fpdf.html#fpdf.fpdf.FPDF.set_fallback_fonts) allow alternative fonts to be provided if a character on the text is not available on the currently set font - thanks to @andersonhc
- for inserted images that have an ICC Profile, this profile is now extracted and embedded; they should now be honored by PDF viewers - thanks to @eroux
- new methods: [`FPDF.preload_image()`](https://py-pdf.github.io/fpdf2/fpdf/fpdf.html#fpdf.fpdf.FPDF.preload_image) & [`FPDF.use_font_style()`](https://py-pdf.github.io/fpdf2/fpdf/fpdf.html#fpdf.fpdf.FPDF.use_font_style)
- new translation of the tutorial in [简体中文](https://py-pdf.github.io/fpdf2/Tutorial-zh.html) - thanks to @Bubbu0129
- documentation on how to embed static [Plotly](https://plotly.com/python/) charts: [link to docs](https://py-pdf.github.io/fpdf2/Maths.html)
- additional linter / static code analyser in GitHub Actions CI pipeline: [semgrep](https://github.com/returntocorp/semgrep)
### Fixed
- outlines & hyperlinks were not working on encrypted files - thanks to @andersonhc
- a bug was introduced in the previous release (2.6.1): `FPDF.set_link()` could not update links generated with `add_link()`
- unicode (non limited to ASCII) text can now be provided as metadata [#685](https://github.com/py-pdf/fpdf2/issues/685)
- all `TitleStyle` constructor parameters are now effectively optional
- memory usage was reduced by 10 MiB in some cases, thanks to a small optimization in using `fonttools`
### Changed
* [`FPDF.write_html()`](https://py-pdf.github.io/fpdf2/fpdf/fpdf.html#fpdf.fpdf.FPDF.write_html) now uses the new [`FPDF.table()`](https://py-pdf.github.io/fpdf2/Tables.html) method to render `<table>` tags. As a consequence, vertical space before `<table>` tags has sometimes been reduced.
- vector images parsing is now more robust: `fpdf2` can now embed SVG files without `viewPort` or no `height` / `width`
- bitonal images are now encoded using `CCITTFaxDecode`, reducing their size in the PDF document - thanks to @eroux
- when possible, JPG and group4 encoded TIFFs are now embedded directly without recompression - thanks to @eroux
### Removed
* [`FPDF.write_html()`](https://py-pdf.github.io/fpdf2/fpdf/fpdf.html#fpdf.fpdf.FPDF.write_html) now uses the new [`FPDF.table()`](https://py-pdf.github.io/fpdf2/Tables.html) method to render `<table>` tags. As a consequence, it does not support the `height` attribute defined on `<td>` / `<th>` tags anymore, nor `height` / `width` attributes defined on `<img>` tags inside cells, nor `width` attributes defined on `<thead>` / `<tfoot>` tags.

## [2.6.1] - 2023-01-13
### Added
* support for PDF **encryption** (RC4 and AES-128): [documentation page](https://py-pdf.github.io/fpdf2/Encryption.html) - thanks to @andersonhc
* [`FPDF.skew()`](https://py-pdf.github.io/fpdf2/fpdf/fpdf.html#fpdf.fpdf.FPDF.skew) - New method: [documentation page](https://py-pdf.github.io/fpdf2/Transformations.html) - thanks to @erap129
* ensured support for Python 3.11
* [`FPDF.image()`](https://py-pdf.github.io/fpdf2/fpdf/fpdf.html#fpdf.fpdf.FPDF.image): the `x` parameter now accepts a value of `"C"` / `Align.C` / `"R"` / `Align.R` to horizontally position the image centered or aligned right
* [`FPDF.image()`](https://py-pdf.github.io/fpdf2/fpdf/fpdf.html#fpdf.fpdf.FPDF.image): dimensions can now be provided to set the intrinsic image width & height before storing it in the PDF
* [`FPDF.cell()`](https://py-pdf.github.io/fpdf2/fpdf/fpdf.html#fpdf.fpdf.FPDF.cell) & [`FPDF.multi_cell()`](https://py-pdf.github.io/fpdf2/fpdf/fpdf.html#fpdf.fpdf.FPDF.multi_cell): support for `[]()` hyperlinks when `markdown=True`
* [`FPDF.write_html()`](https://py-pdf.github.io/fpdf2/fpdf/fpdf.html#fpdf.fpdf.FPDF.write_html): support for `line-height` attribute of paragraph (`<p>`) - thanks to @Bubbu0129
* documentation on [useful tools to manipulate PDFs](https://py-pdf.github.io/fpdf2/Development.html#useful-tools-to-manipulate-pdfs)
* show a warning if the font being used doesn't have all the necessary glyphs for the text - thanks to @andersonhc
### Changed
* [`FPDF.add_link()`](https://py-pdf.github.io/fpdf2/fpdf/fpdf.html#fpdf.fpdf.FPDF.add_link) creates a link to the current page by default, and now accepts optional parameters: `x`, `y`, `page` & `zoom`.
  Hence calling [`set_link()`](https://py-pdf.github.io/fpdf2/fpdf/fpdf.html#fpdf.fpdf.FPDF.set_link) is not needed anymore after creating a link with `add_link()`.
* [`FPDF.write_html()`](https://py-pdf.github.io/fpdf2/fpdf/fpdf.html#fpdf.fpdf.FPDF.write_html) now generates warnings for unclosed HTML tags, unless `warn_on_tags_not_matching=False` is set
### Fixed
* [`FPDF.write_html()`](https://py-pdf.github.io/fpdf2/fpdf/fpdf.html#fpdf.fpdf.FPDF.write_html): a `ValueError: Incoherent hierarchy` could be raised with some headings hierarchy
* [`FPDF.write_html()`](https://py-pdf.github.io/fpdf2/fpdf/fpdf.html#fpdf.fpdf.FPDF.write_html): `<img>` without `height` attribute overlaps with the following content [#632](https://github.com/py-pdf/fpdf2/issues/632) - thanks to @Bubbu0129
* [`FPDF.image()`](https://py-pdf.github.io/fpdf2/fpdf/fpdf.html#fpdf.fpdf.FPDF.image): performance issue with adding large images with `FlateDecode` image filter [#644](https://github.com/py-pdf/fpdf2/pull/644) - thanks to @Markovvn1
* [`FPDF.add_font()`](https://py-pdf.github.io/fpdf2/fpdf/fpdf.html#fpdf.fpdf.FPDF.add_font): fix support for upper case font file name [#638](https://github.com/py-pdf/fpdf2/issues/638) - thanks to @CY-Qiu

## [2.6.0] - 2022-11-20
### Added
- demonstration Jupyter notebook: [tutorial/notebook.ipynb](https://github.com/py-pdf/fpdf2/blob/master/tutorial/notebook.ipynb)
- new [`.default_page_dimensions`](https://py-pdf.github.io/fpdf2/fpdf/fpdf.html#fpdf.fpdf.FPDF.default_page_dimensions) property on `FPDF` instances
- support for description list (`<dl>`), description titles (`<dt>`), description details (`<dd>`) and code blocks (`<code>`) in `write_html()` - thanks to @yk-jp & @seanpmulholland
- support for monochromatic images (PIL `image.mode == '1'`) thanks to @GerardoAllende
- the 1000+ unit tests suite is now executed under Linux **<ins>and</ins>** Windows, with extra timing & memory usage checks ensuring we control `fpdf2` resource usage
- new translation of the tutorial in [עברית](https://py-pdf.github.io/fpdf2/Tutorial-he.html), thanks to @TzviGreenfeld
- new documentation for using [PyPDF2](https://github.com/py-pdf/PyPDF2) with `fpdf2`, added by @devdev29: https://py-pdf.github.io/fpdf2/CombineWithPyPDF2.html
- new documentation for using [Jinja](https://jinja.palletsprojects.com/) with `fpdf2`: https://py-pdf.github.io/fpdf2/TemplatingWithJinja.html
### Deprecated
- `HTMLMixin` is deprecated, and not needed anymore: **the `write_html()` method is now natively available in the `FPDF` class** - thanks to @yk-jp
### Removed
- `open()` & `close()` methods, that were only used internally and should never have been called by end-user code
- `FPDF.state`, which was an instance of the `DocumentState` enum, and has been replaced by moving the final rendering logic into a new `fpdf.output` module
### Fixed
- after an "empty" `cell()`, `ln()` applied a line height of zero [#601](https://github.com/py-pdf/fpdf2/issues/601)
- when using `multi_cell()` with `max_line_height` to render multiline text, the last line is now rendered like all the others
- templates don't leak graphics state changes to their surroundings anymore; [#570](https://github.com/py-pdf/fpdf2/issues/570)
- automatic page break is never performed on an empty page (when the Y position is at the top margin)
- fixed [`insert_toc_placeholder()`](https://py-pdf.github.io/fpdf2/fpdf/fpdf.html#fpdf.fpdf.FPDF.insert_toc_placeholder) usage with [`footer()`](https://py-pdf.github.io/fpdf2/fpdf/fpdf.html#fpdf.fpdf.FPDF.footer) and `{{nb}}`; [#548](https://github.com/py-pdf/fpdf2/issues/548)
- the SVG parser now accepts `stroke-width` attribute values with an explicit unit, thanks to @gmischler; [#526](https://github.com/py-pdf/fpdf2/issues/526)
- the SVG parser now accepts absolute units for `width` and `height` attributes, thanks to @darioackermann; [#555](https://github.com/py-pdf/fpdf2/issues/555)
- `write_html()` method now correctly handles whitespace when parsing HTML. `<pre></pre>` blocks still maintain spaces, tabs and line breaks. 
### Changed
- the first parameter of `FPDF.add_font()` is now **optional**: if it is not provided, the base name of the `fname` font path is used to define the font family. Hence `pdf.add_font(fname="fonts/NotoSansArabic.ttf")` will define a font named `NotoSansArabic`.
- the output of [`embed_file()`](https://py-pdf.github.io/fpdf2/fpdf/fpdf.html#fpdf.fpdf.FPDF.embed_file) is now a `PDFEmbeddedFile`, not a string, but the internal file name can be retrieved through its `.basename` property
- forbid use of `get_y()` & `local_context()` inside `unbreakable()` as it is currently not supported; [#557](https://github.com/py-pdf/fpdf2/discussions/557)
- [fontTools](https://fonttools.readthedocs.io/en/latest/) minimal version requirement set to 4.34.0; [#524](https://github.com/py-pdf/fpdf2/issues/524)

## [2.5.7] - 2022-09-08
### Added
- support for subscript, superscript, nominator and denominator char positioning as well as `<sub>` and `<sup>` HTML tags, thanks to @gmischler: [link to documentation](https://py-pdf.github.io/fpdf2/TextStyling.html#subscript-superscript-and-fractional-numbers)
- [`set_page_background()`](https://py-pdf.github.io/fpdf2/fpdf/fpdf.html#fpdf.fpdf.FPDF.set_page_background): new method added by @semaeostomea: [link to documentation](https://py-pdf.github.io/fpdf2/PageFormatAndOrientation.html#per-page-format-orientation-and-background)
- [`embed_file()`](https://py-pdf.github.io/fpdf2/fpdf/fpdf.html#fpdf.fpdf.FPDF.embed_file) & [`file_attachment_annotation()`](https://py-pdf.github.io/fpdf2/fpdf/fpdf.html#fpdf.fpdf.FPDF.file_attachment_annotation): new methods to add file attachments - [link to documentation](https://py-pdf.github.io/fpdf2/FileAttachments.html)
- a new method [`set_char_spacing()`](https://py-pdf.github.io/fpdf2/fpdf/fpdf.html#fpdf.fpdf.FPDF.set_char_spacing) allows to increase the spacing between individual characters, thanks to @gmischler: [link to documentation](https://py-pdf.github.io/fpdf2/TextStyling.html)
- workaround by @semaeostomea to support arabic and right-to-left scripts: [link to documentation](https://py-pdf.github.io/fpdf2/Unicode.html#right-to-left-arabic-script-workaround)
- documentation on shapes styling: [link to documentation](https://py-pdf.github.io/fpdf2/Shapes.html#path-styling)
- documentation on sharing the images cache among FPDF instances: [link to documentation](https://py-pdf.github.io/fpdf2/Images.html#sharing-the-image-cache-among-fpdf-instances)

### Changed
- HTML headings are now rendered with an additional leading of 20% the font size above and below them; [#520](https://github.com/py-pdf/fpdf2/issues/520)
- `fpdf2` now uses [fontTools](https://fonttools.readthedocs.io/en/latest/) to read and embed fonts in the PDF, thanks to @gmischler and @RedShy
- since the fonttools library offers similar functionality, the dependency to "svg.path" is gone again, thanks to @gmischler; [#525](https://github.com/py-pdf/fpdf2/issues/525)

### Fixed
- text following a HTML heading can't overlap with that heading anymore, thanks to @gmischler
- `arc()` not longer renders artefacts at intersection point, thanks to @Jmillan-Dev; [#488](https://github.com/py-pdf/fpdf2/issues/488)
- [`write_html()`](https://py-pdf.github.io/fpdf2/HTML.html):
    * `<em>` & `<strong>` HTML tags are now properly supported - they were ignored previously; [#498](https://github.com/py-pdf/fpdf2/issues/498)
    * `bgcolor` is now properly supported in `<table>` tags; [#512](https://github.com/py-pdf/fpdf2/issues/512)
- the `CreationDate` of PDFs & embedded files now includes the system timezone

## [2.5.6] - 2022-08-16
### Added
- new methods to allow signing PDF documents: [link to docs](https://py-pdf.github.io/fpdf2/Signing.html)
- support for colors defined with the `rgb()` syntax in SVG images - _cf._ [#480](https://github.com/py-pdf/fpdf2/issues/480)
- New translation of the tutorial in [Ελληνικά](https://py-pdf.github.io/fpdf2/Tutorial-gr.html), thanks to @sokratisvas
### Changed
- an `/ID` is now inserted in the trailer dictionary of all PDF documents generated.
  This ID can be controlled through the new [file_id()](https://py-pdf.github.io/fpdf2/fpdf/fpdf.html#fpdf.fpdf.FPDF.file_id) method.
- the [svg.path](https://pypi.org/project/svg.path/) package was added as a dependency to better parse SVG images
### Fixed
- `font_stretching` doesn't make text spill out of `multi_cell()` and `write()` boundaries anymore, thanks to @gmischler
- `local_context()` now always restores the correct font settings after finishing, thanks to @gmischler
- properly parsing single-digits arguments in SVG paths - _cf._ [#450](https://github.com/py-pdf/fpdf2/issues/450)
- document outline encoding: it was found to be broken when using a thai font - _cf._ [#458](https://github.com/py-pdf/fpdf2/issues/458)

## [2.5.5] - 2022-06-17
### Added
- a new option `align="X"` to `.cell()` and `.multi_cell()` allows to center text around the current x position, thanks to @gmischler
- allowing to provide an [`AnnotationName`](https://py-pdf.github.io/fpdf2/fpdf/enums.html#fpdf.enums.AnnotationName)
  and [`AnnotationFlags`](https://py-pdf.github.io/fpdf2/fpdf/enums.html#fpdf.enums.AnnotationFlag)
  onto [text_annotation()](https://py-pdf.github.io/fpdf2/fpdf/fpdf.html#fpdf.fpdf.FPDF.text_annotation)
- allowing correctly parsing of SVG files with CSS styling (`style="..."` attribute), thanks to @RedShy
- [`FPDF.star()`](https://py-pdf.github.io/fpdf2/Shapes.html#regular-star): new method added to draw regular stars, thanks to @digidigital and @RedShy
- [`FPDF.ink_annotation()`](https://py-pdf.github.io/fpdf2/Annotations.html#ink-annotations): new method added to add path annotations
- allowing embedding of indexed PNG images without converting them to RGB colorspace, thanks to @RedShy
- allowing to change appearance of [highlight annotations](https://py-pdf.github.io/fpdf2/fpdf/fpdf.html#fpdf.fpdf.FPDF.highlight) by specifying a [`TextMarkupType`](https://py-pdf.github.io/fpdf2/fpdf/enums.html#fpdf.enums.TextMarkupType)
- documentation on how to control objects transparency: [link to docs](https://py-pdf.github.io/fpdf2/Transparency.html)
- documentation on how to create tables and charts using [pandas](https://pandas.pydata.org/) DataFrames: [link to docs](https://py-pdf.github.io/fpdf2/Maths.html), thanks to @iwayankurniawan
- added argument `round_corners` to `FPDF.rect()` that allows to draw rectangles with round corners: [link to docs](https://py-pdf.github.io/fpdf2/Shapes.html#rectangle) - thanks to @gonzalobarbaran
### Changed
- `FPDF.add_highlight()` as been renamed into [`FPDF.highlight()`](https://py-pdf.github.io/fpdf2/fpdf/fpdf.html#fpdf.fpdf.FPDF.highlight)
### Fixed
- support for `"x"` & `"y"` attributes in SVG `<use>` tags - _cf._ [#446](https://github.com/py-pdf/fpdf2/issues/446)
- `CreationDate` of PDFs generated, that was broken - _cf._ [#451](https://github.com/py-pdf/fpdf2/issues/451)
- `multi_cell()` and `write()` ignored a trailing newline character in the supplied text since 2.5.1 - fixed thanks to @gmischler

## [2.5.4] - 2022-05-05
### Added
- new `FPDF.page_mode` property, allowing to display a PDF automatically in **full screen**: [link to docs](https://py-pdf.github.io/fpdf2/PageFormatAndOrientation.html#full-screen)
- new `FPDF.viewer_preferences` property: [link to docs](https://py-pdf.github.io/fpdf2/PageFormatAndOrientation.html#viewer-preferences)
### Fixed
- removed a debug `print()` statement (`multi_cell: new_x=... new_y=...`) that had been left in [multi_cell()](https://py-pdf.github.io/fpdf2/fpdf/fpdf.html#fpdf.fpdf.FPDF.multi_cell) method 🤦‍♂️
- preserved backward compatibility with PyFPDF for passing positional arguments to `cell()` & `multi_cell()`, which was broken in 2.5.2
### Modified
- when [`regular_polygon()`](https://py-pdf.github.io/fpdf2/fpdf/fpdf.html#fpdf.fpdf.FPDF.regular_polygon) is called with `style="f"`,
  the shape outline is not drawn anymore. Use `style="DF"` to also draw a line around its perimeter.
### Deprecated
- the `fill` parameter of the [`polygon()`](https://py-pdf.github.io/fpdf2/fpdf/fpdf.html#fpdf.fpdf.FPDF.polygon)
  & [`polyline()`](https://py-pdf.github.io/fpdf2/fpdf/fpdf.html#fpdf.fpdf.FPDF.polyline) methods have been replaced by a `style` argument,
  offering more control

## [2.5.3] - 2022-05-03
### Added
- new `round_clip()` & `elliptic_clip()` image clipping methods: [link to docs](https://py-pdf.github.io/fpdf2/Images.html#image-clipping)
- `CoerciveEnum` subclasses have been added: [`Align`](https://py-pdf.github.io/fpdf2/fpdf/enums.html#fpdf.enums.Align) & [`RenderStyle`](https://py-pdf.github.io/fpdf2/fpdf/enums.html#fpdf.enums.RenderStyle)
- documentation on how to embed Matplotlib charts: [link to docs](https://py-pdf.github.io/fpdf2/Maths.html)
- documentation on how to use `fpdf2` with [Flask](https://flask.palletsprojects.com), [streamlit](https://streamlit.io/), AWS lambdas: [link to docs](https://py-pdf.github.io/fpdf2/UsageInWebAPI.html)
- documentation on how to store PDFs in a database with [SQLAlchemy](https://www.sqlalchemy.org/): [link to docs](https://py-pdf.github.io/fpdf2/DatabaseStorage.html)
### Modified
- `TextMode`, `XPos` & `YPos` now inherit from `CoerciveEnum` and hence can simply be passed as string parameters
### Fixed
- infinite loop when calling `.multi_cell()` without enough horizontal space - _cf._ [#389](https://github.com/py-pdf/fpdf2/issues/389)
### Removed
- support for `.pkl` files passed to `add_font()`. This was deprecated since v2.5.1.
  As a consequence, `fpdf2` no more uses the `pickle` module \o/

## [2.5.2] - 2022-04-13
### Added
- new parameters `new_x` and `new_y` for `cell()` and `multi_cell()`, replacing `ln=0`, thanks to @gmischler
- new `highlight()` method to insert highlight annotations: [documentation](https://py-pdf.github.io/fpdf2/Annotations.html#highlights)
- new `offset_rendering()` method: [documentation](https://py-pdf.github.io/fpdf2/PageBreaks.html#unbreakable-sections)
- new `.text_mode` property: [documentation](https://py-pdf.github.io/fpdf2/TextStyling.html#text_mode)
- the page structure of the documentation has been revised, with a new page about [adding text](https://py-pdf.github.io/fpdf2/Text.html), thanks to @gmischler
- a warning is now raised if a context manager is used inside an `unbreakable()` section, which is not supported
### Changed
- `local_context()` can now "scope" even more properties, like `blend_mode`: [documentation](https://py-pdf.github.io/fpdf2/Images.html#blending-images)
### Fixed
- No font properties should be leaked anymore after using markdown or in any other situations (_cf._ [#359](https://github.com/py-pdf/fpdf2/issues/349)), thanks to @gmischler
- If `multi_cell(align="J")` is given text with multiple paragraphs (text followed by an empty line) at once, it now renders the last line of each paragraph left-aligned,
  instead of just the very last line (_cf._ [#364](https://github.com/py-pdf/fpdf2/issues/364)), thanks to @gmischler
- a regression: now again `multi_cell()` always renders a cell, even if `txt` is an empty string - _cf._ [#349](https://github.com/py-pdf/fpdf2/issues/349)
- a bug with string width calculation when Markdown is enabled - _cf._ [#351](https://github.com/py-pdf/fpdf2/issues/351)
- a few bugs when parsing some SVG files - _cf._ [#356](https://github.com/py-pdf/fpdf2/issues/356), [#358](https://github.com/py-pdf/fpdf2/issues/358) & [#376](https://github.com/py-pdf/fpdf2/issues/376)
- a bug when using `multi_cell(..., split_only=True)` inside an `unbreakable` section - _cf._ [#359](https://github.com/py-pdf/fpdf2/issues/359)
### Deprecated
- The parameter `ln` to `cell()` and `multi_cell()` is now deprecated: use `new_x` and `new_y` instead.
- The parameter `center` to `cell()` is now deprecated, use `align="C"` instead.

## [2.5.1] - 2022-03-07
### Added
- The documentation outline is revised, and a page about creating Text added, thanks to @gmischler
- support for soft-hyphen (`\u00ad`) break in `write()`, `cell()` & `multi_cell()` calls - thanks @oleksii-shyman & @gmischler!
  Documentation: [Line breaks](https://py-pdf.github.io/fpdf2/LineBreaks.html)
- new documentation page on [Emojis, Symbols & Dingbats](https://py-pdf.github.io/fpdf2/EmojisSymbolsDingbats.html)
- documentation on combining `borb` & `fpdf2`: [Creating a borb.pdf.document.Document from a FPDF instance](https://py-pdf.github.io/fpdf2/borb.html)

### Changed
- `write()` now supports soft hyphen characters, thanks to @gmischler
- `fname` is now a required parameter for `FPDF.add_font()`
- `image()` method now insert `.svg` images as PDF paths
- the [defusedxml](https://pypi.org/project/defusedxml/) package was added as dependency in order to make SVG parsing safer
- log level of `_substitute_page_number()` has been lowered from `INFO` to `DEBUG`

### Fixed
- a bug when rendering Markdown and setting a custom `text_color` or `fill_color`
- a bug in `get_string_width()` with unicode fonts and Markdown enabled,
  resulting in calls to `cell()` / `multi_cell()` with `align="R"` to display nothing - thanks @mcerveny for the fix!
- a bug with incorrect width calculation of markdown text

### Deprecated
- the font caching mechanism, that used the `pickle` module, has been removed, for security reasons,
  and because it provided little performance gain, and only for specific use cases - _cf._ [issue #345](https://github.com/py-pdf/fpdf2/issues/345).
  That means that the `font_cache_dir` optional parameter of `fpdf.FPDF` constructor
  and the `uni` optional argument of `FPDF.add_font()` are deprecated.
  The `fpdf.fpdf.load_cache` function has also been removed.

To be extra clear: `uni=True` can now be removed from all calls to `FPDF.add_font()`.
If the value of the `fname` argument passed to `add_font()` ends with `.ttf`, it is considered a TrueType font.

## [2.5.0] - 2022-01-22
### Added
Thanks to @torque for contributing this massive new feature:
- add [`fpdf.drawing`](https://py-pdf.github.io/fpdf2/Drawing.html) API for composing paths from an arbitrary sequence of lines and curves.
- add [`fpdf.svg.convert_svg_to_drawing`](https://py-pdf.github.io/fpdf2/SVG.html) function to support converting basic scalable vector graphics (SVG) images to PDF paths.

### Fixed
- `will_page_break()` & `accept_page_break` are not invoked anymore during a call to `multi_cell(split_only=True)`
- Unicode characters in headings are now properly displayed in the table of content, _cf._ [#320](https://github.com/py-pdf/fpdf2/issues/320) - thanks @lcomrade

## [2.4.6] - 2021-11-16
### Added
- New `FPDF.pages_count` property, thanks to @paulacampigotto
- Temporary changes to graphics state variables are now possible using `with FPDF.local_context():`, thanks to @gmischler
- a mechanism to detect & downscale oversized images,
  _cf._ [documentation](https://py-pdf.github.io/fpdf2/Images.html#oversized-images-detection-downscaling).
  [Feedbacks](https://github.com/py-pdf/fpdf2/discussions) on this new feature are welcome!
- New `set_dash_pattern()`, which works with all lines and curves, thanks to @gmischler.
- Templates now support drawing ellipses, thanks to @gmischler
- New documentation on how to display equations, using Google Charts or `matplotlib`: [Maths](https://py-pdf.github.io/fpdf2/Maths.html)
- The whole documentation can now be downloaded as a PDF: [fpdf2-manual.pdf](https://py-pdf.github.io/fpdf2/fpdf2-manual.pdf)
- New sections have been added to [the tutorial](https://py-pdf.github.io/fpdf2/Tutorial.html), thanks to @portfedh:

    5. [Creating Tables](https://py-pdf.github.io/fpdf2/Tutorial.html#tuto-5-creating-tables)
    6. [Creating links and mixing text styles](https://py-pdf.github.io/fpdf2/Tutorial.html#tuto-6-creating-links-and-mixing-text-styles)
- New translation of the tutorial in Hindi, thanks to @Mridulbirla13: [हिंदी संस्करण](https://py-pdf.github.io/fpdf2/Tutorial-hi.html); [Deutsch](https://py-pdf.github.io/fpdf2/Tutorial-de.html), thanks to @digidigital; and [Italian](https://py-pdf.github.io/fpdf2/Tutorial-it.html) thanks to @xit4; [Русский](https://py-pdf.github.io/fpdf2/Tutorial-ru.html) thanks to @AABur; and [português](https://py-pdf.github.io/fpdf2/Tutorial-pt.html) thanks to @fuscati; [français](https://py-pdf.github.io/fpdf2/Tutorial-fr.html), thanks to @Tititesouris
- While images transparency is still handled by default through the use of `SMask`,
  this can be disabled by setting `pdf.allow_images_transparency = False`
  in order to allow compliance with [PDF/A-1](https://en.wikipedia.org/wiki/PDF/A#Description)
- [`FPDF.arc`](https://py-pdf.github.io/fpdf2/fpdf/fpdf.html#fpdf.fpdf.FPDF.arc): new method added. 
  It enables to draw arcs in a PDF document.
- [`FPDF.solid_arc`](https://py-pdf.github.io/fpdf2/fpdf/fpdf.html#fpdf.fpdf.FPDF.solid_arc): new method added.
  It enables to draw solid arcs in a PDF document. A solid arc combines an arc and a triangle to form a pie slice.
- [`FPDF.regular_polygon`](https://py-pdf.github.io/fpdf2/fpdf/fpdf.html#fpdf.fpdf.FPDF.regular_polygon): new method added, thanks to @bettman-latin
### Fixed
- All graphics state manipulations are now possible within a rotation context, thanks to @gmischler
- The exception making the "x2" template field optional for barcode elements did not work correctly, fixed by @gmischler
- It is now possible to get back to a previous page to add more content, _e.g._ with a 2-column layout, thanks to @paulacampigotto
### Changed
- All template elements now have a transparent default background instead of white, thanks to @gmischler
- To reduce the size of generated PDFs, no `SMask` entry is inserted for images that are fully opaque
  (= with an alpha channel containing only 0xff characters)
- The `rect`, `ellipse` & `circle` all have a `style` parameter in common.
  They now all properly accept a value of `"D"` and raise a `ValueError` for invalid values.
### Deprecated
- `dashed_line()` is now deprecated in favor of `set_dash_pattern()`

## [2.4.5] - 2021-10-03
### Fixed
- ensure support for old field names in `Template.code39` for backward compatibility

## [2.4.4] - 2021-10-01
### Added
- `Template()` has gained a more flexible cousin `FlexTemplate()`, _cf._ [documentation](https://py-pdf.github.io/fpdf2/Templates.html), thanks to @gmischler
- markdown support in `multi_cell()`, thanks to Yeshi Namkhai
- base 64 images can now be provided to `FPDF.image`, thanks to @MWhatsUp
- documentation on how to generate datamatrix barcodes using the `pystrich` lib: [documentation section](https://py-pdf.github.io/fpdf2/Barcodes.html#datamatrix),
  thanks to @MWhatsUp
- `write_html`: headings (`<h1>`, `<h2>`...) relative sizes can now be configured through an optional `heading_sizes` parameter
- a subclass of `HTML2FPDF` can now easily be used by setting `FPDF.HTML2FPDF_CLASS`,
  _cf._ [documentation](https://py-pdf.github.io/fpdf2/DocumentOutlineAndTableOfContents.html#with-html)
### Fixed
- `Template`: `split_multicell()` will not write spurious font data to the target document anymore, thanks to @gmischler
- `Template`: rotation now should work correctly in all situations, thanks to @gmischler
- `write_html`: headings (`<h1>`, `<h2>`...) can now contain non-ASCII characters without triggering a `UnicodeEncodeError`
- `Template`: CSV column types are now safely parsed, thanks to @gmischler
- `cell(..., markdown=True)` "leaked" its final style (bold / italics / underline) onto the following cells
### Changed
- `write_html`: the line height of headings (`<h1>`, `<h2>`...) is now properly scaled with its font size
- some `FPDF` methods should not be used inside a `rotation` context, or things can get broken.
  This is now forbidden: an exception is now raised in those cases.
### Deprecated
- `Template`: `code39` barcode input field names changed from `x/y/w/h` to `x1/y1/y2/size`

## [2.4.3] - 2021-09-01
### Added
- support for **emojis**! More precisely unicode characters above `0xFFFF` in general, thanks to @moe-25
- `Template` can now insert justified text
- [`get_scale_factor`](https://py-pdf.github.io/fpdf2/fpdf/util.html#fpdf.util.get_scale_factor) utility function to obtain `FPDF.k` without having to create a document
- [`convert_unit`](https://py-pdf.github.io/fpdf2/fpdf/util.html#fpdf.util.convert_unit) utility function to convert a number, `x,y` point, or list of `x,y` points from one unit to another unit
### Changed
- `fpdf.FPDF()` constructor now accepts ints or floats as a unit, and raises a `ValueError` if an invalid unit is provided.
### Fixed
- `Template` `background` property is now properly supported - [#203](https://github.com/py-pdf/fpdf2/pull/203)
  ⚠️ Beware that its default value changed from `0` to `0xffffff`, as a value of **zero would render the background as black**.
- `Template.parse_csv`: preserving numeric values when using CSV based templates - [#205](https://github.com/py-pdf/fpdf2/pull/205)
- the code snippet to generate Code 39 barcodes in the documentation was missing the start & end `*` characters.
This has been fixed, and a warning is now triggered by the [`FPDF.code39`](https://py-pdf.github.io/fpdf2/fpdf/fpdf.html#fpdf.fpdf.FPDF.code39) method when those characters are missing.
### Fixed
- Detect missing `uni=True` when loading cached fonts (page numbering was missing digits)

## [2.4.2] - 2021-06-29
### Added
- disable font caching when `fpdf.FPDF` constructor invoked with `font_cache_dir=None`, thanks to @moe-25 !
- [`FPDF.circle`](https://py-pdf.github.io/fpdf2/fpdf/fpdf.html#fpdf.fpdf.FPDF.circle): new method added, thanks to @viraj-shah18 !
- `write_html`: support setting HTML font colors by name and short hex codes
- [`FPDF.will_page_break`](https://py-pdf.github.io/fpdf2/fpdf/fpdf.html#fpdf.fpdf.FPDF.will_page_break)
utility method to let users know in advance when adding an elemnt will trigger a page break.
This can be useful to repeat table headers on each page for exemple,
_cf._ [documentation on Tables](https://py-pdf.github.io/fpdf2/Tables.html#repeat-table-header-on-each-page).
- [`FPDF.set_link`](https://py-pdf.github.io/fpdf2/fpdf/fpdf.html#fpdf.fpdf.FPDF.set_link) now support a new optional `x` parameter to set the horizontal position after following the link
### Fixed
- fixed a bug when `fpdf.Template` was used to render QRCodes, due to a forced conversion to string (#175)

## [2.4.1] - 2021-06-12
### Fixed
- erroneous page breaks occured for full-width / full-height images
- rendering issue of non-ASCII characaters with unicode fonts

## [2.4.0] - 2021-06-11
### Changed
- now `fpdf2` uses the newly supported `DCTDecode` image filter for JPEG images,
  instead of `FlateDecode` before, in order to improve the compression ratio without any image quality loss.
  On test images, this reduced the size of embeded JPEG images by 90%.
- `FPDF.cell`: the `w` (width) parameter becomes optional, with a default value of `None`, meaning to generate a cell with the size of the text content provided
- the `h` (height) parameter of the `cell`, `multi_cell` & `write` methods gets a default value change, `None`, meaning to use the current font size
- removed the useless `w` & `h` parameters of the `FPDF.text_annotation()` method
### Added
- new `FPDF.add_action()` method, documented in the [Annotations section](https://py-pdf.github.io/fpdf2/Annotations.html)
- `FPDF.cell`: new optional `markdown=True` parameter that enables basic Markdown-like styling: `**bold**, __italics__, --underlined--`
- `FPDF.cell`: new optional boolean `center` parameter that positions the cell horizontally
- `FPDF.set_link`: new optional `zoom` parameter that sets the zoom level after following the link.
  Currently ignored by Sumatra PDF Reader, but observed by Adobe Acrobat reader.
- `write_html`: now support `align="justify"`
- new method `FPDF.image_filter` to control the image filters used for images
- `FPDF.add_page`: new optional `duration` & `transition` parameters
  used for [presentations (documentation page)](https://py-pdf.github.io/fpdf2/Presentations.html)
- extra documentation on [how to configure different page formats for specific pages](https://py-pdf.github.io/fpdf2/PageFormatAndOrientation.html)
- support for Code 39 barcodes in `fpdf.template`, using `type="C39"`
### Fixed
- avoid an `Undefined font` error when using `write_html` with unicode bold or italics fonts
### Deprecated
- the `FPDF.set_doc_option()` method is deprecated in favour of just setting the `core_fonts_encoding` property
  on an instance of `FPDF`
- the `fpdf.SYSTEM_TTFONTS` configurable module constant is now ignored

## [2.3.5] - 2021-05-12
### Fixed
- a bug in the `deprecation` module that prevented to configure `fpdf2` constants at the module level

## [2.3.4] - 2021-04-30
### Fixed
- a "fake duplicates" bug when a `Pillow.Image.Image` was passed to `FPDF.image`

## [2.3.3] - 2021-04-21
### Added
- new features: **document outline & table of contents**! Check out the new dedicated [documentation page](https://py-pdf.github.io/fpdf2/DocumentOutlineAndTableOfContents.html) for more information
- new method `FPDF.text_annotation` to insert... Text Annotations
- `FPDF.image` now also accepts an `io.BytesIO` as input
### Fixed
- `write_html`: properly handling `<img>` inside `<td>` & allowing to center them horizontally

## [2.3.2] - 2021-03-27
### Added
- `FPDF.set_xmp_metadata`
- made `<li>` bullets & indentation configurable through class attributes, instance attributes or optional method arguments, _cf._ [`test_customize_ul`](https://github.com/py-pdf/fpdf2/blob/2.3.2/test/html/test_html.py#L242)
### Fixed
- `FPDF.multi_cell`: line wrapping with justified content and unicode fonts, _cf._ [#118](https://github.com/py-pdf/fpdf2/issues/118)
- `FPDF.multi_cell`: when `ln=3`, automatic page breaks now behave correctly at the bottom of pages

## [2.3.1] - 2021-02-28
### Added
- `FPDF.polyline` & `FPDF.polygon` : new methods added by @uovodikiwi - thanks!
- `FPDF.set_margin` : new method to set the document right, left, top & bottom margins to the same value at once
- `FPDF.image` now accepts new optional `title` & `alt_text` parameters defining the image title
  and alternative text describing it, for accessibility purposes
- `FPDF.link` now honor its `alt_text` optional parameter and this alternative text describing links
  is now properly included in the resulting PDF document
- the document language can be set using `FPDF.set_lang`
### Fixed
- `FPDF.unbreakable` so that no extra page jump is performed when `FPDF.multi_cell` is called inside this context
### Deprecated
- `fpdf.FPDF_CACHE_MODE` & `fpdf.FPDF_CACHE_DIR` in favor of a configurable new `font_cache_dir` optional argument of the `fpdf.FPDF` constructor

## [2.3.0] - 2021-01-29
Many thanks to [@eumiro](https://github.com/py-pdf/fpdf2/pulls?q=is%3Apr+author%3Aeumiro) & [@fbernhart](https://github.com/py-pdf/fpdf2/pulls?q=is%3Apr+author%3Aeumiro) for their contributions to make `fpdf2` code cleaner!
### Added
- `FPDF.unbreakable` : a new method providing a context-manager in which automatic page breaks are disabled.
  _cf._ https://py-pdf.github.io/fpdf2/PageBreaks.html
- `FPDF.epw` & `FPDF.eph` : new `@property` methods to retrieve the **effective page width / height**, that is the page width / height minus its horizontal / vertical margins.
- `FPDF.image` now accepts also a `Pillow.Image.Image` as input
- `FPDF.multi_cell` parameters evolve in order to generate tables with multiline text in cells:
  * its `ln` parameter now accepts a value of `3` that sets the new position to the right without altering vertical offset
  * a new optional `max_line_height` parameter sets a maximum height of each sub-cell generated
- new documentation pages : how to add content to existing PDFs, HTML, links, tables, text styling & page breaks
- all PDF samples are now validated using 3 different PDF checkers
### Fixed
- `FPDF.alias_nb_pages`: fixed this feature that was broken since v2.0.6
- `FPDF.set_font`: fixed a bug where calling it several times, with & without the same parameters,
prevented strings passed first to the text-rendering methods to be displayed.
### Deprecated
- the `dest` parameter of `FPDF.output` method

## [2.2.0] - 2021-01-11
### Added
- new unit tests, a code formatter (`black`) and a linter (`pylint`) to improve code quality
- new boolean parameter `table_line_separators` for `write_html` & underlying `HTML2FPDF` constructor
### Changed
- the documentation URL is now simply https://py-pdf.github.io/fpdf2/
### Removed
- dropped support for external font definitions in `.font` Python files, that relied on a call to `exec`
### Deprecated
- the `type` parameter of `FPDF.image` method
- the `infile` parameter of `Template` constructor
- the `dest` parameter of `Template.render` method

## [2.1.0] - 2020-12-07
### Added
* [Introducing a rect_clip() function](https://github.com/reingart/pyfpdf/pull/158)
* [Adding support for Contents alt text on Links](https://github.com/reingart/pyfpdf/pull/163)
### Modified
* [Making FPDF.output() x100 time faster by using a bytearray buffer](https://github.com/reingart/pyfpdf/pull/164)
* Fix user's font path ([issue](https://github.com/reingart/pyfpdf/issues/166) [PR](https://github.com/py-pdf/fpdf2/pull/14))
### Deprecated
* [Deprecating .rotate() and introducing .rotation() context manager](https://github.com/reingart/pyfpdf/pull/161)
### Fixed
* [Fixing #159 issue with set_link + adding GitHub Actions pipeline & badges](https://github.com/reingart/pyfpdf/pull/160)
* `User defined path to font is ignored`
### Removed
* non-necessary dependency on `numpy`
* support for Python 2
 
## [2.0.6] - 2020-10-26
### Added
* Python 3.9 is now supported

## [2.0.5] - 2020-04-01
### Added
* new specific exceptions: `FPDFException` & `FPDFPageFormatException`
* tests to increase line coverage in `image_parsing` module
* a test which uses most of the HTML features
### Fixed
* handling of fonts by the HTML mixin (weight and style) - thanks `cgfrost`!

## [2.0.4] - 2020-03-26
### Fixed
* images centering - thanks `cgfrost`!
* added missing import statment for `urlopen` in `image_parsing` module
* changed urlopen import from `six` library to maintain python2 compatibility

## [2.0.3] - 2020-01-03
### Added
* Ability to use a `BytesIO` buffer directly. This can simplify loading `matplotlib` plots into the PDF.
### Modified
* `load_resource` now return argument if type is `BytesIO`, else load.

## [2.0.1] - 2018-11-15
### Modified
* introduced a dependency to `numpy` to improve performances by replacing pixel regexes in image parsing (s/o @pennersr)

## [2.0.0] - 2017-05-04
### Added
* support for more recent Python versions
* more documentation
### Fixed
* PDF syntax error when version is > 1.3 due to an invalid `/Transparency` dict
### Modified
* turned `accept_page_break` into a property
* unit tests now use the standard `unittest` lib
* massive code cleanup using `flake8`<|MERGE_RESOLUTION|>--- conflicted
+++ resolved
@@ -21,18 +21,14 @@
 * support to optionally set `wrapmode` in templates (default `"WORD"` can optionally be set to `"CHAR"` to support wrapping on characters for scripts like Chinese or Japanese) - _cf._ [#1159](https://github.com/py-pdf/fpdf2/issues/1159)
 ### Fixed
 * [`fpdf.drawing.DeviceCMYK`](https://py-pdf.github.io/fpdf2/fpdf/drawing.html#fpdf.drawing.DeviceCMYK) objects can now be passed to [`FPDF.set_draw_color()`](https://py-pdf.github.io/fpdf2/fpdf/fpdf.html#fpdf.fpdf.FPDF.set_draw_color), [`FPDF.set_fill_color()`](https://py-pdf.github.io/fpdf2/fpdf/fpdf.html#fpdf.fpdf.FPDF.set_fill_color) and [`FPDF.set_text_color()`](https://py-pdf.github.io/fpdf2/fpdf/fpdf.html#fpdf.fpdf.FPDF.set_text_color) without raising a `ValueError`: [documentation](https://py-pdf.github.io/fpdf2/Text.html#text-formatting).
-<<<<<<< HEAD
+* individual `/Resources` directories are now properly created for each document page. This change ensures better compliance with the PDF specification but results in a slight increase in the size of PDF documents. You can still use the old behavior by setting `FPDF().single_resources_object = True`.
 * Fixed incoherent indentation of long list entries - _cf._ [issue #1073](https://github.com/py-pdf/fpdf2/issues/1073)
 
 ### Changed
+* [`FPDF.table()`](https://py-pdf.github.io/fpdf2/Tables.html) now raises an error when a single row is too high to be rendered on a single page
 * `HTML2FPDF.handle_starttag()` now generates one `Paragraph` object for every `<li>` HTML element. Margins above lists are now handled with `<ul>` and `<ol>` tags.
 * `HTML2FPDF.tag_indents` can now be non-integer. Indentation of HTML elements is now independent of font size and bullet strings.
 
-=======
-* individual `/Resources` directories are now properly created for each document page. This change ensures better compliance with the PDF specification but results in a slight increase in the size of PDF documents. You can still use the old behavior by setting `FPDF().single_resources_object = True`.
-### Changed
-* [`FPDF.table()`](https://py-pdf.github.io/fpdf2/Tables.html) now raises an error when a single row is too high to be rendered on a single page
->>>>>>> 3f1105ce
 ### Deprecated
 
 ## [2.7.10] - 2024-05-18
