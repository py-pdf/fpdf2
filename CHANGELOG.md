--- conflicted
+++ resolved
@@ -20,13 +20,9 @@
 ### Added
 * basic support for SVG `currentColor` color value - _cf._ [PR #1531](https://github.com/py-pdf/fpdf2/pull/1531)
 * Porter–Duff compositing operations and bounding box support to the drawing API
-<<<<<<< HEAD
 * support gradients as fill or stroke colors in the drawing API
+* support for dashed lines in FlexTemplate elements - _cf._ [issue #1503](https://github.com/py-pdf/fpdf2/issues/1503)
 * support for rendering color font glyphs in different formats (SBIX, CBDT/CBLC, SVG, COLRv0 and COLRv1)
-=======
-* Support gradients as fill or stroke colors in the drawing API
-* support for dashed lines in FlexTemplate elements - _cf._ [issue #1503](https://github.com/py-pdf/fpdf2/issues/1503)
->>>>>>> 869327ac
 
 ### Fixed
 * preserving font table `fvar` to keep compatibility with variable fonts - _cf._ [issue #1528](https://github.com/py-pdf/fpdf2/issues/1528)
