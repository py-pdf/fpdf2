--- conflicted
+++ resolved
@@ -20,7 +20,6 @@
 This release is the first performed from the [@py-pdf GitHub org](https://github.com/py-pdf), where `fpdf2` migrated.
 ### Added
 * [`FPDF.write_html()`](https://py-pdf.github.io/fpdf2/fpdf/fpdf.html#fpdf.fpdf.FPDF.write_html) now supports heading colors defined as attributes (_e.g._ `<h2 color="#00ff00">...`)
-<<<<<<< HEAD
 * [`FPDF.table()`](https://py-pdf.github.io/fpdf2/fpdf/fpdf.html#fpdf.fpdf.FPDF.table): Now supports padding in cells
 * [`FPDF.table()`](https://py-pdf.github.io/fpdf2/fpdf/fpdf.html#fpdf.fpdf.FPDF.table): Now supports vertical alignment in cells 
 * [`FPDF.table()`](https://py-pdf.github.io/fpdf2/fpdf/fpdf.html#fpdf.fpdf.FPDF.table): Now supports outer border width for rendering the outer border of the table with a different line-width.
@@ -29,19 +28,13 @@
 * [`FPDF.table()`](https://py-pdf.github.io/fpdf2/fpdf/fpdf.html#fpdf.fpdf.FPDF.table): If the height of a row is governed by an image, then the default vertical alignment of the other cells is "center". This was "top". 
 This change was made for consistency between row-height governed by text or images. The old behaviour can be enforced using the new vertical alignment parameter.  
 
-=======
-- documentation on how to use `livereload` to enable a "watch" mode with PDF generation: [Combine with livereload](https://py-pdf.github.io/fpdf2/CombineWithLivereload.html)
->>>>>>> a728740a
 ### Fixed
 * [`FPDF.image()`](https://py-pdf.github.io/fpdf2/fpdf/fpdf.html#fpdf.fpdf.FPDF.image), when provided a `BytesIO` instance, does not close it anymore - _cf._ issue [#881](https://github.com/py-pdf/fpdf2/issues/881)
 * Invalid characters were being generated when a string contains parentheses - _cf._ issue [#884](https://github.com/py-pdf/fpdf2/issues/884)
 * Frozen Glyph dataclass was causing problems for FPDFRecorder with TTF fonts - _cf._ issue [#890](https://github.com/py-pdf/fpdf2/issues/890)
-<<<<<<< HEAD
+* Edge case when parsing a Markdown link followed by a newline - _cf._ issue [#916](https://github.com/py-pdf/fpdf2/issues/916), and when bold/italics/underline markers are repeated
 - [`FPDF.table()`](https://py-pdf.github.io/fpdf2/fpdf/fpdf.html#fpdf.fpdf.FPDF.table): images no longer overlap with cell borders - _cf._ issue [#892](https://github.com/py-pdf/fpdf2/issues/892)
 
-=======
-* Edge case when parsing a Markdown link followed by a newline - _cf._ issue [#916](https://github.com/py-pdf/fpdf2/issues/916), and when bold/italics/underline markers are repeated
->>>>>>> a728740a
 
 ## [2.7.5] - 2023-08-04
 ### Added
