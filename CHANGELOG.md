--- conflicted
+++ resolved
@@ -18,11 +18,8 @@
 
 ## [2.6.1] - not released yet
 ### Added
-<<<<<<< HEAD
 * support for PDF encryption (RC4 and AES-128)
-=======
 * ensured support for Python 3.11
->>>>>>> 64d84829
 * the `x` parameter of [`FPDF.image()`](https://pyfpdf.github.io/fpdf2/fpdf/fpdf.html#fpdf.fpdf.FPDF.image) now accepts a value of `"C"` / `Align.C` / `"R"` / `Align.R` to horizontally position the image centered or aligned right
 * support for `[]()` links when `markdown=True`
 * support for `line-height` attribute of paragraph (`<p>`) in `write_html()` - thanks to @Bubbu0129
