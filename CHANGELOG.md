Changelog
---------

All notable changes to this project will be documented in this file.

The format is based on [Keep a Changelog](http://keepachangelog.com/)
and this project adheres to [Semantic Versioning](http://semver.org/),
and [PEP 440](https://www.python.org/dev/peps/pep-0440/).

<<<<<<< HEAD
## [2.4.6] - not released yet
=======
## Displaying deprecation warnings
`DeprecationWarning`s are not displayed by Python by default.

Hence, every time you use a newer version of `fpdf2`, we strongly encourage you to execute your scripts
with the `-Wd` option (_cf._ [documentation](https://docs.python.org/3/using/cmdline.html#cmdoption-W)) 
in order to get warned about deprecated features used in your code.

This can also be enabled programmatically with `warnings.simplefilter('default', DeprecationWarning)`.

## [2.5.2] - not released yet
### Added
- new parameters `new_x` and `new_y` for `cell()` and `multi_cell()`, replacing `ln=0`, thanks to @gmischler
- new `add_highlight()` method to insert highlight annotations: [documentation](https://pyfpdf.github.io/fpdf2/Annotations.html#highlights)
- new `offset_rendering()` method: [documentation](https://pyfpdf.github.io/fpdf2/PageBreaks.html#unbreakable-sections)
- the page structure of the documentation has been revised, with a new page about [adding text](https://pyfpdf.github.io/fpdf2/Text.html), thanks to @gmischler
- a warning is now raised if a context manager is used inside an `unbreakable()` section, which is not supported
### Fixed
- No font properties should be leaked anymore after using markdown or in any other situations ([#359](https://github.com/PyFPDF/fpdf2/issues/349), thanks to @gmischler
- If `multi_cell(align="J")` is given text with multiple paragraphs (text followed by an empty line) at once, it now renders the last line of each paragraph left-aligned, instead of just the very last line [#364](https://github.com/PyFPDF/fpdf2/issues/364), thanks to @gmischler
- a regression: now again `multi_cell()` always renders a cell, even if `txt` is an empty string - _cf._ [#349](https://github.com/PyFPDF/fpdf2/issues/349)
- a bug with string width calculation when Markdown is enabled - _cf._ [#351](https://github.com/PyFPDF/fpdf2/issues/351)
- a few bugs when parsing some SVG files - _cf._ [#356](https://github.com/PyFPDF/fpdf2/issues/356), [#358](https://github.com/PyFPDF/fpdf2/issues/358) & [#376](https://github.com/PyFPDF/fpdf2/issues/376)
### Deprecated
- The parameter `ln` to `cell()` and `multi_cell()` is now deprecated, use `new_x` and `new_y` instead.
- The parameter `center` to `cell()` is now deprecated, use `align="C"` instead.
- a bug when using `multi_cell(..., split_only=True)` inside an `unbreakable` section - _cf._ [#359](https://github.com/PyFPDF/fpdf2/issues/359)

## [2.5.1] - 2022-03-07
### Added
- support for soft-hyphen (`\u00ad`) break in `write()`, `cell()` & `multi_cell()` calls - thanks @oleksii-shyman & @gmischler!
  Documentation: [Line breaks](https://pyfpdf.github.io/fpdf2/LineBreaks.html)
- new documentation page on [Emojis, Symbols & Dingbats](https://pyfpdf.github.io/fpdf2/EmojisSymbolsDingbats.html)
- documentation on combining `borb` & `fpdf2`: [Creating a borb.pdf.document.Document from a FPDF instance](https://pyfpdf.github.io/fpdf2/borb.html)

### Changed
- `write()` now supports soft hyphen characters, thanks to @gmischler
- `fname` is now a required parameter for `FPDF.add_font()`
- `image()` method now insert `.svg` images as PDF paths
- the [defusedxml](https://pypi.org/project/defusedxml/) package was added as dependency in order to make SVG parsing safer
- log level of `_substitute_page_number()` has been lowered from `INFO` to `DEBUG`

### Fixed
- a bug when rendering Markdown and setting a custom `text_color` or `fill_color`
- a bug in `get_string_width()` with unicode fonts and Markdown enabled,
  resulting in calls to `cell()` / `multi_cell()` with `align="R"` to display nothing - thanks @mcerveny for the fix!
- a bug with incorrect width calculation of markdown text

### Deprecated
- the font caching mechanism, that used the `pickle` module, has been removed, for security reasons,
  and because it provided little performance gain, and only for specific use cases - _cf._ [issue #345](https://github.com/PyFPDF/fpdf2/issues/345).
  That means that the `font_cache_dir` optional parameter of `fpdf.FPDF` constructor
  and the `uni` optional argument of `FPDF.add_font()` are deprecated.
  The `fpdf.fpdf.load_cache` function has also been removed.

To be extra clear: `uni=True` can now be removed from all calls to `FPDF.add_font()`.
If the value of the `fname` argument passed to `add_font()` ends with `.ttf`, it is considered a TrueType font.

## [2.5.0] - 2022-01-22
### Added
Thanks to @torque for contributing this massive new feature:
- add [`fpdf.drawing`](https://pyfpdf.github.io/fpdf2/Drawing.html) API for composing paths from an arbitrary sequence of lines and curves.
- add [`fpdf.svg.convert_svg_to_drawing`](https://pyfpdf.github.io/fpdf2/SVG.html) function to support converting basic scalable vector graphics (SVG) images to PDF paths.

### Fixed
- `will_page_break()` & `accept_page_break` are not invoked anymore during a call to `multi_cell(split_only=True)`
- Unicode characters in headings are now properly displayed in the table of content, _cf._ [#320](https://github.com/PyFPDF/fpdf2/issues/320) - thanks @lcomrade

## [2.4.6] - 2021-11-16
>>>>>>> 5a28a95b
### Added
- Temporary changes to graphics state variables are now possible by `with FPDF.local_context():`, thanks to @gmischler
- New `set_dash_pattern()`, which works with all lines and curves, thanks to @gmischler.
- Templates now support drawing ellipses, thanks to @gmischler
- New sections have been added to [the tutorial](https://pyfpdf.github.io/fpdf2/Tutorial.html), thanks to @portfedh:

    5. [Creating Tables](https://pyfpdf.github.io/fpdf2/Tutorial.html#tuto-5-creating-tables)
    6. [Creating links and mixing text styles](https://pyfpdf.github.io/fpdf2/Tutorial.html#tuto-6-creating-links-and-mixing-text-styles)
### Fixed
- All graphics state manipulations are now possible within a rotation context, thanks to @gmischler
- The exception making the "x2" template field optional for barcode elements did not work correctly, thanks to @gmischler
### Changed
- All template elements now have a transparent default background instead of white, thanks to @gmischler
### Deprecated
- `dashed_line()` is now deprecated, thanks to @gmischler.

## [2.4.5] - 2021-10-03
### Fixed
- ensure support for old field names in `Template.code39` for backward compatibility

## [2.4.4] - 2021-10-01
### Added
- `Template()` has gained a more flexible cousin `FlexTemplate()`, _cf._ [documentation](https://pyfpdf.github.io/fpdf2/Templates.html), thanks to @gmischler
- markdown support in `multi_cell()`, thanks to Yeshi Namkhai
- base 64 images can now be provided to `FPDF.image`, thanks to @MWhatsUp
- documentation on how to generate datamatrix barcodes using the `pystrich` lib: [documentation section](https://pyfpdf.github.io/fpdf2/Barcodes.html#datamatrix),
  thanks to @MWhatsUp
- `write_html`: headings (`<h1>`, `<h2>`...) relative sizes can now be configured through an optional `heading_sizes` parameter
- a subclass of `HTML2FPDF` can now easily be used by setting `FPDF.HTML2FPDF_CLASS`,
  _cf._ [documentation](https://pyfpdf.github.io/fpdf2/DocumentOutlineAndTableOfContents.html#with-html)
### Fixed
- `Template`: `split_multicell()` will not write spurious font data to the target document anymore, thanks to @gmischler
- `Template`: rotation now should work correctly in all situations, thanks to @gmischler
- `write_html`: headings (`<h1>`, `<h2>`...) can now contain non-ASCII characters without triggering a `UnicodeEncodeError`
- `Template`: CSV column types are now safely parsed, thanks to @gmischler
- `cell(..., markdown=True)` "leaked" its final style (bold / italics / underline) onto the following cells
### Changed
- `write_html`: the line height of headings (`<h1>`, `<h2>`...) is now properly scaled with its font size
- some `FPDF` methods should not be used inside a `rotation` context, or things can get broken.
  This is now forbidden: an exception is now raised in those cases.
### Deprecated
- `Template`: `code39` barcode input field names changed from `x/y/w/h` to `x1/y1/y2/size`

## [2.4.3] - 2021-09-01
### Added
- support for **emojis**! More precisely unicode characters above `0xFFFF` in general, thanks to @moe-25
- `Template` can now insert justified text
- [`get_scale_factor`](https://pyfpdf.github.io/fpdf2/fpdf/util.html#fpdf.util.get_scale_factor) utility function to obtain `FPDF.k` without having to create a document
- [`convert_unit`](https://pyfpdf.github.io/fpdf2/fpdf/util.html#fpdf.util.convert_unit) utility function to convert a number, `x,y` point, or list of `x,y` points from one unit to another unit
### Changed
- `fpdf.FPDF()` constructor now accepts ints or floats as a unit, and raises a `ValueError` if an invalid unit is provided.
### Fixed
- `Template` `background` property is now properly supported - [#203](https://github.com/PyFPDF/fpdf2/pull/203)
  ⚠️ Beware that its default value changed from `0` to `0xffffff`, as a value of **zero would render the background as black**.
- `Template.parse_csv`: preserving numeric values when using CSV based templates - [#205](https://github.com/PyFPDF/fpdf2/pull/205)
- the code snippet to generate Code 39 barcodes in the documentation was missing the start & end `*` characters.
This has been fixed, and a warning is now triggered by the [`FPDF.code39`](https://pyfpdf.github.io/fpdf2/fpdf/fpdf.html#fpdf.fpdf.FPDF.code39) method when those characters are missing.
### Fixed
- Detect missing `uni=True` when loading cached fonts (page numbering was missing digits)

## [2.4.2] - 2021-06-29
### Added
- disable font caching when `fpdf.FPDF` constructor invoked with `font_cache_dir=None`, thanks to @moe-25 !
- [`FPDF.circle`](https://pyfpdf.github.io/fpdf2/fpdf/fpdf.html#fpdf.fpdf.FPDF.circle): new method added, thanks to @viraj-shah18 !
- `write_html`: support setting HTML font colors by name and short hex codes
- [`FPDF.will_page_break`](https://pyfpdf.github.io/fpdf2/fpdf/fpdf.html#fpdf.fpdf.FPDF.will_page_break)
utility method to let users know in advance when adding an elemnt will trigger a page break.
This can be useful to repeat table headers on each page for exemple,
_cf._ [documentation on Tables](https://pyfpdf.github.io/fpdf2/Tables.html#repeat-table-header-on-each-page).
- [`FPDF.set_link`](https://pyfpdf.github.io/fpdf2/fpdf/fpdf.html#fpdf.fpdf.FPDF.set_link) now support a new optional `x` parameter to set the horizontal position after following the link
### Fixed
- fixed a bug when `fpdf.Template` was used to render QRCodes, due to a forced conversion to string (#175)

## [2.4.1] - 2021-06-12
### Fixed
- erroneous page breaks occured for full-width / full-height images
- rendering issue of non-ASCII characaters with unicode fonts

## [2.4.0] - 2021-06-11
### Changed
- now `fpdf2` uses the newly supported `DCTDecode` image filter for JPEG images,
  instead of `FlateDecode` before, in order to improve the compression ratio without any image quality loss.
  On test images, this reduced the size of embeded JPEG images by 90%.
- `FPDF.cell`: the `w` (width) parameter becomes optional, with a default value of `None`, meaning to generate a cell with the size of the text content provided
- the `h` (height) parameter of the `cell`, `multi_cell` & `write` methods gets a default value change, `None`, meaning to use the current font size
- removed the useless `w` & `h` parameters of the `FPDF.text_annotation()` method
### Added
- new `FPDF.add_action()` method, documented in the [Annotations section](https://pyfpdf.github.io/fpdf2/Annotations.html)
- `FPDF.cell`: new optional `markdown=True` parameter that enables basic Markdown-like styling: `**bold**, __italics__, --underlined--`
- `FPDF.cell`: new optional boolean `center` parameter that positions the cell horizontally
- `FPDF.set_link`: new optional `zoom` parameter that sets the zoom level after following the link.
  Currently ignored by Sumatra PDF Reader, but observed by Adobe Acrobat reader.
- `write_html`: now support `align="justify"`
- new method `FPDF.image_filter` to control the image filters used for images
- `FPDF.add_page`: new optional `duration` & `transition` parameters
  used for [presentations (documentation page)](https://pyfpdf.github.io/fpdf2/Presentations.html)
- extra documentation on [how to configure different page formats for specific pages](https://pyfpdf.github.io/fpdf2/PageFormatAndOrientation.html)
- support for Code 39 barcodes in `fpdf.template`, using `type="C39"`
### Fixed
- avoid an `Undefined font` error when using `write_html` with unicode bold or italics fonts
### Deprecated
- the `FPDF.set_doc_option()` method is deprecated in favour of just setting the `core_fonts_encoding` property
  on an instance of `FPDF`
- the `fpdf.SYSTEM_TTFONTS` configurable module constant is now ignored

## [2.3.5] - 2021-05-12
### Fixed
- a bug in the `deprecation` module that prevented to configure `fpdf2` constants at the module level

## [2.3.4] - 2021-04-30
### Fixed
- a "fake duplicates" bug when a `Pillow.Image.Image` was passed to `FPDF.image`

## [2.3.3] - 2021-04-21
### Added
- new features: **document outline & table of contents**! Check out the new dedicated [documentation page](https://pyfpdf.github.io/fpdf2/DocumentOutlineAndTableOfContents.html) for more information
- new method `FPDF.text_annotation` to insert... Text Annotations
- `FPDF.image` now also accepts an `io.BytesIO` as input
### Fixed
- `write_html`: properly handling `<img>` inside `<td>` & allowing to center them horizontally

## [2.3.2] - 2021-03-27
### Added
- `FPDF.set_xmp_metadata`
- made `<li>` bullets & indentation configurable through class attributes, instance attributes or optional method arguments, _cf._ [`test_customize_ul`](https://github.com/PyFPDF/fpdf2/blob/2.3.2/test/html/test_html.py#L242)
### Fixed
- `FPDF.multi_cell`: line wrapping with justified content and unicode fonts, _cf._ [#118](https://github.com/PyFPDF/fpdf2/issues/118)
- `FPDF.multi_cell`: when `ln=3`, automatic page breaks now behave correctly at the bottom of pages

## [2.3.1] - 2021-02-28
### Added
- `FPDF.polyline` & `FPDF.polygon` : new methods added by @uovodikiwi - thanks!
- `FPDF.set_margin` : new method to set the document right, left, top & bottom margins to the same value at once
- `FPDF.image` now accepts new optional `title` & `alt_text` parameters defining the image title
  and alternative text describing it, for accessibility purposes
- `FPDF.link` now honor its `alt_text` optional parameter and this alternative text describing links
  is now properly included in the resulting PDF document
- the document language can be set using `FPDF.set_lang`
### Fixed
- `FPDF.unbreakable` so that no extra page jump is performed when `FPDF.multi_cell` is called inside this context
### Deprecated
- `fpdf.FPDF_CACHE_MODE` & `fpdf.FPDF_CACHE_DIR` in favor of a configurable new `font_cache_dir` optional argument of the `fpdf.FPDF` constructor

## [2.3.0] - 2021-01-29
Many thanks to [@eumiro](https://github.com/PyFPDF/fpdf2/pulls?q=is%3Apr+author%3Aeumiro) & [@fbernhart](https://github.com/PyFPDF/fpdf2/pulls?q=is%3Apr+author%3Aeumiro) for their contributions to make `fpdf2` code cleaner!
### Added
- `FPDF.unbreakable` : a new method providing a context-manager in which automatic page breaks are disabled.
  _cf._ https://pyfpdf.github.io/fpdf2/PageBreaks.html
- `FPDF.epw` & `FPDF.eph` : new `@property` methods to retrieve the **effective page width / height**, that is the page width / height minus its horizontal / vertical margins.
- `FPDF.image` now accepts also a `Pillow.Image.Image` as input
- `FPDF.multi_cell` parameters evolve in order to generate tables with multiline text in cells:
  * its `ln` parameter now accepts a value of `3` that sets the new position to the right without altering vertical offset
  * a new optional `max_line_height` parameter sets a maximum height of each sub-cell generated
- new documentation pages : how to add content to existing PDFs, HTML, links, tables, text styling & page breaks
- all PDF samples are now validated using 3 different PDF checkers
### Fixed
- `FPDF.alias_nb_pages`: fixed this feature that was broken since v2.0.6
- `FPDF.set_font`: fixed a bug where calling it several times, with & without the same parameters,
prevented strings passed first to the text-rendering methods to be displayed.
### Deprecated
- the `dest` parameter of `FPDF.output` method

## [2.2.0] - 2021-01-11
### Added
- new unit tests, a code formatter (`black`) and a linter (`pylint`) to improve code quality
- new boolean parameter `table_line_separators` for `write_html` & underlying `HTML2FPDF` constructor
### Changed
- the documentation URL is now simply https://pyfpdf.github.io/fpdf2/
### Removed
- dropped support for external font definitions in `.font` Python files, that relied on a call to `exec`
### Deprecated
- the `type` parameter of `FPDF.image` method
- the `infile` parameter of `Template` constructor
- the `dest` parameter of `Template.render` method

## [2.1.0] - 2020-12-07
### Added
* [Introducing a rect_clip() function](https://github.com/reingart/pyfpdf/pull/158)
* [Adding support for Contents alt text on Links](https://github.com/reingart/pyfpdf/pull/163)
### Modified
* [Making FPDF.output() x100 time faster by using a bytearray buffer](https://github.com/reingart/pyfpdf/pull/164)
* Fix user's font path ([issue](https://github.com/reingart/pyfpdf/issues/166) [PR](https://github.com/PyFPDF/fpdf2/pull/14))
### Deprecated
* [Deprecating .rotate() and introducing .rotation() context manager](https://github.com/reingart/pyfpdf/pull/161)
### Fixed
* [Fixing #159 issue with set_link + adding GitHub Actions pipeline & badges](https://github.com/reingart/pyfpdf/pull/160)
* `User defined path to font is ignored`
### Removed
* non-necessary dependency on `numpy`
* support for Python 2
 
## [2.0.6] - 2020-10-26
### Added
* Python 3.9 is now supported

## [2.0.5] - 2020-04-01
### Added
* new specific exceptions: `FPDFException` & `FPDFPageFormatException`
* tests to increase line coverage in `image_parsing` module
* a test which uses most of the HTML features
### Fixed
* handling of fonts by the HTML mixin (weight and style) - thanks `cgfrost`!

## [2.0.4] - 2020-03-26
### Fixed
* images centering - thanks `cgfrost`!
* added missing import statment for `urlopen` in `image_parsing` module
* changed urlopen import from `six` library to maintain python2 compatibility

## [2.0.3] - 2020-01-03
### Added
* Ability to use a `BytesIO` buffer directly. This can simplify loading `matplotlib` plots into the PDF.
### Modified
* `load_resource` now return argument if type is `BytesIO`, else load.

## [2.0.1] - 2018-11-15
### Modified
* introduced a dependency to `numpy` to improve performances by replacing pixel regexes in image parsing (s/o @pennersr)

## [2.0.0] - 2017-05-04
### Added
* support for more recent Python versions
* more documentation
### Fixed
* PDF syntax error when version is > 1.3 due to an invalid `/Transparency` dict
### Modified
* turned `accept_page_break` into a property
* unit tests now use the standard `unittest` lib
* massive code cleanup using `flake8`<|MERGE_RESOLUTION|>--- conflicted
+++ resolved
@@ -7,9 +7,6 @@
 and this project adheres to [Semantic Versioning](http://semver.org/),
 and [PEP 440](https://www.python.org/dev/peps/pep-0440/).
 
-<<<<<<< HEAD
-## [2.4.6] - not released yet
-=======
 ## Displaying deprecation warnings
 `DeprecationWarning`s are not displayed by Python by default.
 
@@ -78,22 +75,41 @@
 - Unicode characters in headings are now properly displayed in the table of content, _cf._ [#320](https://github.com/PyFPDF/fpdf2/issues/320) - thanks @lcomrade
 
 ## [2.4.6] - 2021-11-16
->>>>>>> 5a28a95b
-### Added
-- Temporary changes to graphics state variables are now possible by `with FPDF.local_context():`, thanks to @gmischler
+### Added
+- New `FPDF.pages_count` property, thanks to @paulacampigotto
+- Temporary changes to graphics state variables are now possible using `with FPDF.local_context():`, thanks to @gmischler
+- a mechanism to detect & downscale oversized images,
+  _cf._ [documentation](https://pyfpdf.github.io/fpdf2/Images.html#oversized-images-detection-downscaling).
+  [Feedbacks](https://github.com/PyFPDF/fpdf2/discussions) on this new feature are welcome!
 - New `set_dash_pattern()`, which works with all lines and curves, thanks to @gmischler.
 - Templates now support drawing ellipses, thanks to @gmischler
+- New documentation on how to display equations, using Google Charts or `matplotlib`: [Maths](https://pyfpdf.github.io/fpdf2/Maths.html)
+- The whole documentation can now be downloaded as a PDF: [fpdf2-manual.pdf](https://pyfpdf.github.io/fpdf2/fpdf2-manual.pdf)
 - New sections have been added to [the tutorial](https://pyfpdf.github.io/fpdf2/Tutorial.html), thanks to @portfedh:
 
     5. [Creating Tables](https://pyfpdf.github.io/fpdf2/Tutorial.html#tuto-5-creating-tables)
     6. [Creating links and mixing text styles](https://pyfpdf.github.io/fpdf2/Tutorial.html#tuto-6-creating-links-and-mixing-text-styles)
+- New translation of the tutorial in Hindi, thanks to @Mridulbirla13: [हिंदी संस्करण](https://pyfpdf.github.io/fpdf2/Tutorial-हिंदी.html); [Deutsch](https://pyfpdf.github.io/fpdf2/Tutorial-de.html), thanks to @digidigital; and [Italian](https://pyfpdf.github.io/fpdf2/Tutorial-it.html) thanks to @xit4; [Русский](https://pyfpdf.github.io/fpdf2/Tutorial-ru.html) thanks to @AABur; and [português](https://pyfpdf.github.io/fpdf2/Tutorial-pt.html) thanks to @fuscati; [français](https://pyfpdf.github.io/fpdf2/Tutorial-fr.html), thanks to @Tititesouris
+- While images transparency is still handled by default through the use of `SMask`,
+  this can be disabled by setting `pdf.allow_images_transparency = False`
+  in order to allow compliance with [PDF/A-1](https://en.wikipedia.org/wiki/PDF/A#Description)
+- [`FPDF.arc`](https://pyfpdf.github.io/fpdf2/fpdf/fpdf.html#fpdf.fpdf.FPDF.arc): new method added. 
+  It enables to draw arcs in a PDF document.
+- [`FPDF.solid_arc`](https://pyfpdf.github.io/fpdf2/fpdf/fpdf.html#fpdf.fpdf.FPDF.solid_arc): new method added.
+  It enables to draw solid arcs in a PDF document. A solid arc combines an arc and a triangle to form a pie slice.
+- [`FPDF.regular_polygon`](https://pyfpdf.github.io/fpdf2/fpdf/fpdf.html#fpdf.fpdf.FPDF.regular_polygon): new method added, thanks to @bettman-latin
 ### Fixed
 - All graphics state manipulations are now possible within a rotation context, thanks to @gmischler
-- The exception making the "x2" template field optional for barcode elements did not work correctly, thanks to @gmischler
+- The exception making the "x2" template field optional for barcode elements did not work correctly, fixed by @gmischler
+- It is now possible to get back to a previous page to add more content, _e.g._ with a 2-column layout, thanks to @paulacampigotto
 ### Changed
 - All template elements now have a transparent default background instead of white, thanks to @gmischler
-### Deprecated
-- `dashed_line()` is now deprecated, thanks to @gmischler.
+- To reduce the size of generated PDFs, no `SMask` entry is inserted for images that are fully opaque
+  (= with an alpha channel containing only 0xff characters)
+- The `rect`, `ellipse` & `circle` all have a `style` parameter in common.
+  They now all properly accept a value of `"D"` and raise a `ValueError` for invalid values.
+### Deprecated
+- `dashed_line()` is now deprecated in favor of `set_dash_pattern()`
 
 ## [2.4.5] - 2021-10-03
 ### Fixed
