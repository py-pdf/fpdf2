# Tables

_New in [:octicons-tag-24: 2.7.0](https://github.com/PyFPDF/fpdf2/blob/master/CHANGELOG.md)_

Tables can be built using the `table()` method.
Here is a simple example:

```python
from fpdf import FPDF

TABLE_DATA = (
    ("First name", "Last name", "Age", "City"),
    ("Jules", "Smith", "34", "San Juan"),
    ("Mary", "Ramos", "45", "Orlando"),
    ("Carlson", "Banks", "19", "Los Angeles"),
    ("Lucas", "Cimon", "31", "Saint-Mahturin-sur-Loire"),
)
pdf = FPDF()
pdf.add_page()
pdf.set_font("Times", size=16)
with pdf.table() as table:
    for data_row in TABLE_DATA:
        row = table.row()
        for datum in data_row:
            row.cell(datum)
pdf.output('table.pdf')
```
Result:

![](table-simple.jpg)

## Features
* support cells with content wrapping over several lines
* control over column & row sizes (automatically computed by default)
* allow to style table headings (top row), or disable them
* control over borders: color, width & where they are drawn
* handle splitting a table over page breaks, with headings repeated
* control over cell background color
* control table width & position
* control over text alignment in cells, globally or per row
* allow to embed images in cells

## Setting table & column widths
```python
...
with pdf.table(width=150, col_widths=(30, 30, 10, 30)) as table:
    ...
```
Result:

![](table-with-fixed-column-widths.jpg)

`align` can be passed to `table()` to set the table horizontal position relative to the page,
when it's not using the full page width. It's centered by default.

## Setting text alignment
This can be set globally, or on a per-column basis:
```python
...
with pdf.table(text_align="CENTER") as table:
    ...
pdf.ln()
with pdf.table(text_align=("CENTER", "CENTER", "RIGHT", "LEFT")) as table:
    ...
```
Result:

![](table_align.jpg)

## Setting cell padding

Cell padding (the space between the cells content and the edge of the cell) can be set globally or on a per-cell basis.

Following the CCS standard the padding can be specified using 1,2 3 or 4 values. 
- When one value is specified, it applies the same padding to all four sides.
- When two values are specified, the first padding applies to the top and bottom, the second to the left and right.
- When three values are specified, the first padding applies to the top, the second to the right and left, the third to the bottom.
- When four values are specified, the paddings apply to the top, right, bottom, and left in that order (clockwise)

```python
    ...
    style = FontFace(color=black, fill_color=red)
    with pdf.table(line_height = pdf.font_size,padding=2) as table:
        for irow in range(5):
            row = table.row()
            for icol in range(5):
                datum = "Circus"
                if irow == 3 and icol %2 == 0:
                    row.cell("custom padding", style=style, padding = (2*icol,8,8,8))
                else:
                    row.cell(datum)
```
(also an example of coloring individual cells)

![img.png](img_table_padding.png)

Note: the `c_margin` parameter (default 1.0) also controls the horizontal margins in a cell. If a non-zero padding for left and right is supplied then c_margin is ignored.


## Setting vertical alignment of text in cells

Can be set globally or per cell.
Works the same way as padding, but with the `v_align` parameter.

```python

    with pdf.table(v_align = AlignV.C) as table:
        ...
           row.cell(f"custom v-align" v_align = AlignV.T) # <-- align to top
```

## Setting row height
```python
...
with pdf.table(line_height=2.5 * pdf.font_size) as table:
    ...
```

## Disable table headings
```python
...
with pdf.table(first_row_as_headings=False) as table:y
    ...
```

## Style table headings
```python
from fpdf.fonts import FontFace
...
blue = (0, 0, 255)
grey = (128, 128, 128)
headings_style = FontFace(emphasis="ITALICS", color=blue, fill_color=grey)
with pdf.table(headings_style=headings_style) as table:
    ...
```
Result:

![](table-styled.jpg)

## Set cells background
```python
...
greyscale = 200
with pdf.table(cell_fill_color=greyscale, cell_fill_mode="ROWS") as table:
    ...
```
Result:

![](table-with-cells-filled.jpg)

```python
...
lightblue = (173, 216, 230)
with pdf.table(cell_fill_color=lightblue, cell_fill_mode="COLUMNS") as table:
    ...
```
Result:

![](table-with-cells-filled2.jpg)

## Set borders layout
```python
...
with pdf.table(borders_layout="INTERNAL") as table:
    ...
```
Result:

![](table_with_internal_layout.jpg)

```python
...
with pdf.table(borders_layout="MINIMAL") as table:
    ...
```
Result:

![](table_with_minimal_layout.jpg)

```python
...
pdf.set_draw_color(50)  # very dark grey
pdf.set_line_width(.5)
with pdf.table(borders_layout="SINGLE_TOP_LINE") as table:
    ...
```
Result:

![](table_with_single_top_line_layout.jpg)

All the possible layout values are described there: [`TableBordersLayout`](https://pyfpdf.github.io/fpdf2/fpdf/enums.html#fpdf.enums.TableBordersLayout).

## Insert images
```python
TABLE_DATA = (
    ("First name", "Last name", "Image", "City"),
    ("Jules", "Smith", "shirt.png", "San Juan"),
    ("Mary", "Ramos", "joker.png", "Orlando"),
    ("Carlson", "Banks", "socialist.png", "Los Angeles"),
    ("Lucas", "Cimon", "circle.bmp", "Angers"),
)
pdf = FPDF()
pdf.add_page()
pdf.set_font("Times", size=16)
with pdf.table() as table:
    for i, data_row in enumerate(TABLE_DATA):
        row = table.row()
        for j, datum in enumerate(data_row):
            if j == 2 and i > 0:
                row.cell(img=datum)
            else:
                row.cell(datum)
pdf.output('table_with_images.pdf')
```
Result:

![](table_with_images.jpg)

By default, images height & width are constrained by the row height (based on text content)
and the column width. To render bigger images, you can set the `line_height` to increase the row height, or pass `img_fill_width=True` to `.cell()`:

```python
                    row.cell(img=datum, img_fill_width=True)
```
Result:

![](table_with_images_and_img_fill_width.jpg)

## Adding links to cells
```python
                    row.cell(..., link="https://pyfpdf.github.io/fpdf2/")
                    row.cell(..., link=pdf.add_link(page=1))
```

## Syntactic sugar
To simplify `table()` usage, shorter, alternative usage forms are allowed.

This sample code:
```python
with pdf.table() as table:
    for data_row in TABLE_DATA:
        row = table.row()
        for datum in data_row:
            row.cell(datum)
```

Can be shortened to the followng code,
by passing lists of strings as the `cells` optional argument of `.row()`:
```python
with pdf.table() as table:
    for data_row in TABLE_DATA:
        table.row(data_row)
```

And even shortened further to a single line,
by passing lists of lists of strings as the `rows` optional argument of `.table()`:
```python
with pdf.table(TABLE_DATA):
    pass
```

## Gutter
Spacing can be introduced between rows and/or columns:
```python
with pdf.table(TABLE_DATA, gutter_height=3, gutter_width=3):
    pass
```
Result:

![](table_with_gutter.jpg)

## Column span
<<<<<<< HEAD

=======
>>>>>>> e9abc00d
Cells spanning multiple columns can be defined by passing a `colspan` argument to `.cell()`.
The cells that are overwritten by the spanned cell are not rendered but must be added to the table.

Result:

```python
    ...
    with pdf.table(col_widths=(1, 2, 1,1)) as table:
        row = table.row()
        row.cell("0")
        row.cell("1")
        row.cell("2")
        row.cell("3")
        
        row = table.row()
        row.cell("A1")
        row.cell("A2", colspan=2)
        row.cell("void") # <--- this cell is not rendered
        row.cell("A4")

        row = table.row()
        row.cell("B1", colspan=2)
        row.cell("void")  # <--- this cell is not rendered
        row.cell("B3")
        row.cell("B4")
    ... 
```

![](image-colspan.png)

## Table from pandas DataFrame
_cf._ [Maths documentation page](Maths.md#using-pandas)

## Using write_html
Tables can also be defined in HTML using [`FPDF.write_html`](HTML.md).
With the same `data` as above, and column widths defined as percent of the effective width:

```python
from fpdf import FPDF

pdf = FPDF()
pdf.set_font_size(16)
pdf.add_page()
pdf.write_html(
    f"""<table border="1"><thead><tr>
    <th width="25%">{TABLE_DATA[0][0]}</th>
    <th width="25%">{TABLE_DATA[0][1]}</th>
    <th width="15%">{TABLE_DATA[0][2]}</th>
    <th width="35%">{TABLE_DATA[0][3]}</th>
</tr></thead><tbody><tr>
    <td>{'</td><td>'.join(TABLE_DATA[1])}</td>
</tr><tr>
    <td>{'</td><td>'.join(TABLE_DATA[2])}</td>
</tr><tr>
    <td>{'</td><td>'.join(TABLE_DATA[3])}</td>
</tr><tr>
    <td>{'</td><td>'.join(TABLE_DATA[4])}</td>
</tr></tbody></table>""",
    table_line_separators=True,
)
pdf.output('table_html.pdf')
```

Note that `write_html` has [some limitations, notably regarding multi-lines cells](HTML.md#supported-html-features).

## "Parsabilty" of the tables generated
The PDF file format is not designed to embed structured tables.
Hence, it can be tricky to extract tables data from PDF documents.

In our tests suite, we ensure that several PDF-tables parsing Python libraries can successfully extract tables in documents generated with `fpdf2`.
Namely, we test [camelot-py](https://camelot-py.readthedocs.io) & [tabula-py](https://tabula-py.readthedocs.io): [test/table/test_table_extraction.py](https://github.com/PyFPDF/fpdf2/blob/master/test/table/test_table_extraction.py).

Based on those tests, if you want to ease table extraction from the documents you produce, we recommend the following guidelines:
* avoid splitting tables on several pages
* avoid the `INTERNAL` / `MINIMAL` / `SINGLE_TOP_LINE` borders layouts<|MERGE_RESOLUTION|>--- conflicted
+++ resolved
@@ -270,10 +270,6 @@
 ![](table_with_gutter.jpg)
 
 ## Column span
-<<<<<<< HEAD
-
-=======
->>>>>>> e9abc00d
 Cells spanning multiple columns can be defined by passing a `colspan` argument to `.cell()`.
 The cells that are overwritten by the spanned cell are not rendered but must be added to the table.
 
