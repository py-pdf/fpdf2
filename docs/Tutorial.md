--- conflicted
+++ resolved
@@ -1,10 +1,8 @@
 # Tutorial #
 
-<<<<<<< HEAD
 Version en français : [Tutorial-fr](Tutorial-fr.md)
-=======
+
 Deutsche Version: [Tutorial-de](Tutorial-de.md)
->>>>>>> 136a3acc
 
 Versión en español: [Tutorial-es](Tutorial-es.md)
 
