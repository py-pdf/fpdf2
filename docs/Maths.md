# Charts & graphs #

## Charts ##

### Using Matplotlib ###
Before running this example, please install the required dependencies using the command below:
```
pip install fpdf2 matplotlib
```
Example taken from [Matplotlib artist tutorial](https://matplotlib.org/stable/tutorials/intermediate/artists.html):

```python
from fpdf import FPDF
from matplotlib.backends.backend_agg import FigureCanvasAgg as FigureCanvas
from matplotlib.figure import Figure
import numpy as np
from PIL import Image

fig = Figure(figsize=(6, 4), dpi=300)
fig.subplots_adjust(top=0.8)
ax1 = fig.add_subplot(211)
ax1.set_ylabel("volts")
ax1.set_title("a sine wave")

t = np.arange(0.0, 1.0, 0.01)
s = np.sin(2 * np.pi * t)
(line,) = ax1.plot(t, s, color="blue", lw=2)

# Fixing random state for reproducibility
np.random.seed(19680801)

ax2 = fig.add_axes([0.15, 0.1, 0.7, 0.3])
n, bins, patches = ax2.hist(
    np.random.randn(1000), 50, facecolor="yellow", edgecolor="yellow"
)
ax2.set_xlabel("time (s)")

# Converting Figure to an image:
canvas = FigureCanvas(fig)
canvas.draw()
img = Image.fromarray(np.asarray(canvas.buffer_rgba()))

pdf = FPDF()
pdf.add_page()
pdf.image(img, w=pdf.epw)  # Make the image full width
pdf.output("matplotlib.pdf")
```

Result:

![](matplotlib.png)

You can also embed a figure as [SVG](SVG.md):

```python
from fpdf import FPDF
import matplotlib.pyplot as plt
import numpy as np

plt.figure(figsize=[2, 2])
x = np.arange(0, 10, 0.00001)
y = x*np.sin(2* np.pi * x)
plt.plot(y)
plt.savefig("figure.svg", format="svg")

pdf = FPDF()
pdf.add_page()
pdf.image("figure.svg")
pdf.output("doc-with-figure.pdf")
```

### Using Pandas ###
The dependencies required for the following examples can be installed using this command:
```
pip install fpdf2 matplotlib pandas
```

Create a plot using [pandas.DataFrame.plot](https://pandas.pydata.org/docs/reference/api/pandas.DataFrame.plot.html):
```python
from io import BytesIO
from fpdf import FPDF
import pandas as pd
import matplotlib.pyplot as plt
import io

data = {
    "Unemployment_Rate": [6.1, 5.8, 5.7, 5.7, 5.8, 5.6, 5.5, 5.3, 5.2, 5.2],
    "Stock_Index_Price": [1500, 1520, 1525, 1523, 1515, 1540, 1545, 1560, 1555, 1565],
}

plt.figure()  # Create a new figure object
df = pd.DataFrame(data, columns=["Unemployment_Rate", "Stock_Index_Price"])
df.plot(x="Unemployment_Rate", y="Stock_Index_Price", kind="scatter")

# Converting Figure to an image:
img_buf = BytesIO()  # Create image object
plt.savefig(img_buf, dpi=200)  # Save the image

pdf = FPDF()
pdf.add_page()
pdf.image(img_buf, w=pdf.epw) # Make the image full width
pdf.output("pandas.pdf")
img_buf.close()
```
Result:

![](chart-pandas.png)


Create a table with pandas [DataFrame](https://pandas.pydata.org/docs/reference/api/pandas.DataFrame.html):
```python
<<<<<<< HEAD
from fpdf import FPDF
from fpdf.table import format_dataframe
=======
from fpdf.adapters.table_pandas import FPDF_pandas
>>>>>>> b8e1489d
import pandas as pd

df = pd.DataFrame(
    {
        "First name": ["Jules", "Mary", "Carlson", "Lucas"],
        "Last name": ["Smith", "Ramos", "Banks", "Cimon"],
        "Age": [34, 45, 19, 31],
        "City": ["San Juan", "Orlando", "Los Angeles", "Saint-Mahturin-sur-Loire"],
    }
)

<<<<<<< HEAD

pdf = FPDF()
pdf.add_page()
pdf.set_font("Times", size=10)
pdf.create_table_from_dataframe(
    df,
    borders_layout="MINIMAL",
    cell_fill_color=200,  # grey
    cell_fill_mode="ROWS",
    line_height=pdf.font_size * 2.5,
    text_align="CENTER",
    width=160
    )
=======
pdf = FPDF_pandas()
pdf.add_page()
pdf.set_font("Times", size=10)
pdf.dataframe(df,
        borders_layout="MINIMAL",
        cell_fill_color=200,  # grey
        cell_fill_mode="ROWS",
        line_height=pdf.font_size * 2.5,
        text_align="CENTER",
        width=160)

>>>>>>> b8e1489d
pdf.output("table_from_pandas.pdf")
```

Result:
![](table-pandas.png)

### Using Plotly ###

Before running this example, please install the required dependencies using the command below:

```
pip install fpdf2 plotly kaleido numpy
```

[kaleido](https://pypi.org/project/kaleido/) is a cross-platform library for generating static images that is used by plotly.

Example taken from [Plotly static image export tutorial](https://plotly.com/python/static-image-export/):

```python
import io
import plotly.graph_objects as go
import numpy as np
from fpdf import FPDF

np.random.seed(1)

N = 100
x = np.random.rand(N)
y = np.random.rand(N)
colors = np.random.rand(N)
sz = np.random.rand(N) * 30

fig = go.Figure()
fig.add_trace(go.Scatter(
    x=x,
    y=y,
    mode="markers",
    marker=go.scatter.Marker(
        size=sz,
        color=colors,
        opacity=0.6,
        colorscale="Viridis"
    )
))
# Convert the figure to png using kaleido
image_data=fig.to_image(format="png", engine="kaleido")
# Create an io.BytesIO object which can be used by FPDF2
image = io.BytesIO(image_data)
pdf = FPDF()
pdf.add_page()
pdf.image(image,w=pdf.epw)  # Width of the image is equal to the width of the page
pdf.output("plotly.pdf")

```

Result:

![](plotly_png.png)

You can also embed a figure as [SVG](SVG.md) but this is not recommended because the text data such as the x and y axis bars might not show as illustrated in the result image because plotly places this data in a svg text tag which is currently [not supported](https://github.com/py-pdf/fpdf2/issues/537) by FPDF2.

Before running this example, please install the required dependencies:

```
pip install fpdf2 plotly kaleido pandas
```

```python
from fpdf import FPDF
import plotly.express as px

fig = px.bar(x=["a", "b", "c"], y=[1, 3, 2])
fig.write_image("figure.svg")

pdf = FPDF()
pdf.add_page()
pdf.image("figure.svg",w=pdf.epw)
pdf.output("plotly.pdf")
```

Result:

![](plotly_svg.png)


### Using Pygal ###
[Pygal](https://www.pygal.org/en/stable/) is a Python graph plotting library.
You can install it using: `pip install pygal`

`fpdf2` can embed graphs and charts generated using `Pygal` library. However, they cannot be embedded as SVG directly, because `Pygal` inserts `<style>` & `<script>` tags in the images it produces (_cf._ [`pygal/svg.py`](https://github.com/Kozea/pygal/blob/3.0.0/pygal/svg.py#L449)), which is currently not supported by `fpdf2`.
The full list of supported & unsupported SVG features can be found there: [SVG page](SVG.md#supported-svg-features).

You can find documentation on how to convert vector images (SVG) to raster images (PNG, JPG), with a practical example of embedding PyGal charts, there:
[SVG page](SVG.md#converting-vector-graphics-to-raster-graphics).


## Mathematical formulas ##
`fpdf2` can only insert mathematical formula in the form of **images**.
The following sections will explaing how to generate and embed such images.

### Using Google Charts API ###
Official documentation: [Google Charts Infographics - Mathematical Formulas](https://developers.google.com/chart/infographics/docs/formulas).

Example:

```python
from io import BytesIO
from urllib.parse import quote
from urllib.request import urlopen
from fpdf import FPDF

formula = "x^n + y^n = a/b"
height = 170
url = f"https://chart.googleapis.com/chart?cht=tx&chs={height}&chl={quote(formula)}"
with urlopen(url) as img_file:
    img = BytesIO(img_file.read())

pdf = FPDF()
pdf.add_page()
pdf.image(img, w=30)
pdf.output("equation-with-gcharts.pdf")
```

Result:

![](equation-with-gcharts.png)


### Using LaTeX & Matplotlib ###
Matplotlib can render **LaTeX**: [Text rendering With LaTeX](https://matplotlib.org/stable/tutorials/text/usetex.html).

Example:

```python
from io import BytesIO
from fpdf import FPDF
from matplotlib.figure import Figure

fig = Figure(figsize=(6, 2))
gca = fig.gca()
gca.text(0, 0.5, r"$x^n + y^n = \frac{a}{b}$", fontsize=60)
gca.axis("off")

# Converting Figure to a SVG image:
img = BytesIO()
fig.savefig(img, format="svg")

pdf = FPDF()
pdf.add_page()
pdf.image(img, w=100)
pdf.output("equation-with-matplotlib.pdf")
```

Result:

![](equation-with-matplotlib.png)

If you have trouble with the SVG export, you can also render the matplotlib figure as pixels:
```python
from fpdf import FPDF
from matplotlib.backends.backend_agg import FigureCanvasAgg as FigureCanvas
from matplotlib.figure import Figure
import numpy as np
from PIL import Image

fig = Figure(figsize=(6, 2), dpi=300)
gca = fig.gca()
gca.text(0, 0.5, r"$x^n + y^n = \frac{a}{b}$", fontsize=60)
gca.axis("off")

canvas = FigureCanvas(fig)
canvas.draw()
img = Image.fromarray(np.asarray(canvas.buffer_rgba()))

...
```<|MERGE_RESOLUTION|>--- conflicted
+++ resolved
@@ -109,12 +109,7 @@
 
 Create a table with pandas [DataFrame](https://pandas.pydata.org/docs/reference/api/pandas.DataFrame.html):
 ```python
-<<<<<<< HEAD
-from fpdf import FPDF
-from fpdf.table import format_dataframe
-=======
 from fpdf.adapters.table_pandas import FPDF_pandas
->>>>>>> b8e1489d
 import pandas as pd
 
 df = pd.DataFrame(
@@ -126,21 +121,6 @@
     }
 )
 
-<<<<<<< HEAD
-
-pdf = FPDF()
-pdf.add_page()
-pdf.set_font("Times", size=10)
-pdf.create_table_from_dataframe(
-    df,
-    borders_layout="MINIMAL",
-    cell_fill_color=200,  # grey
-    cell_fill_mode="ROWS",
-    line_height=pdf.font_size * 2.5,
-    text_align="CENTER",
-    width=160
-    )
-=======
 pdf = FPDF_pandas()
 pdf.add_page()
 pdf.set_font("Times", size=10)
@@ -152,7 +132,6 @@
         text_align="CENTER",
         width=160)
 
->>>>>>> b8e1489d
 pdf.output("table_from_pandas.pdf")
 ```
 
