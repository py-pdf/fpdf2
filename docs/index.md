--- conflicted
+++ resolved
@@ -4,11 +4,7 @@
 
 `fpdf2` is a library for PDF document generation in Python, forked from the unmaintained [pyfpdf](https://github.com/reingart/pyfpdf), itself ported from the PHP [FPDF](http://www.fpdf.org/) library.
 
-<<<<<<< HEAD
-**Latest Released Version: fpdf2==2.0.6 (October 26th, 2020)*  *  -**Current Development Version: 2.2.0rc2**
-=======
 **Latest Released Version:** [![Pypi latest version](https://img.shields.io/pypi/v/fpdf2.svg)](https://pypi.python.org/pypi/fpdf2)
->>>>>>> 03438963
 
 ## Main features ##
   * Easy to use (and easy to extend)
