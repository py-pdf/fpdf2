{
  "projectName": "fpdf2",
  "projectOwner": "py-pdf",
  "repoType": "github",
  "repoHost": "https://github.com",
  "files": [
    "README.md"
  ],
  "imageSize": 100,
  "commit": true,
  "commitConvention": "none",
  "contributors": [
    {
      "login": "reingart",
      "name": "Mariano Reingart",
      "avatar_url": "https://avatars.githubusercontent.com/u/1041385?v=4",
      "profile": "https://github.com/reingart",
      "contributions": [
        "code"
      ]
    },
    {
      "login": "alexanderankin",
      "name": "David Ankin",
      "avatar_url": "https://avatars.githubusercontent.com/u/8921892?v=4",
      "profile": "http://lymaconsulting.github.io/",
      "contributions": [
        "bug",
        "code",
        "doc",
        "maintenance",
        "question",
        "review",
        "test"
      ]
    },
    {
      "login": "alexp1917",
      "name": "Alex Pavlovich",
      "avatar_url": "https://avatars.githubusercontent.com/u/66129071?v=4",
      "profile": "https://github.com/alexp1917",
      "contributions": [
        "bug",
        "code",
        "doc",
        "question",
        "review",
        "test"
      ]
    },
    {
      "login": "Lucas-C",
      "name": "Lucas Cimon",
      "avatar_url": "https://avatars.githubusercontent.com/u/925560?v=4",
      "profile": "https://chezsoi.org/lucas/blog/",
      "contributions": [
        "blog",
        "code",
        "doc",
        "infra",
        "maintenance",
        "question",
        "bug"
      ]
    },
    {
      "login": "eumiro",
      "name": "Miroslav Šedivý",
      "avatar_url": "https://avatars.githubusercontent.com/u/6774676?v=4",
      "profile": "https://github.com/eumiro",
      "contributions": [
        "code",
        "test"
      ]
    },
    {
      "login": "fbernhart",
      "name": "Florian Bernhart",
      "avatar_url": "https://avatars.githubusercontent.com/u/70264417?v=4",
      "profile": "https://github.com/fbernhart",
      "contributions": [
        "code",
        "test"
      ]
    },
    {
      "login": "eocasio",
      "name": "Edwood Ocasio",
      "avatar_url": "https://avatars.githubusercontent.com/u/82513?v=4",
      "profile": "http://pr.linkedin.com/in/edwoodocasio/",
      "contributions": [
        "code",
        "test"
      ]
    },
    {
      "login": "marcelotduarte",
      "name": "Marcelo Duarte",
      "avatar_url": "https://avatars.githubusercontent.com/u/12752334?v=4",
      "profile": "https://github.com/marcelotduarte",
      "contributions": [
        "code"
      ]
    },
    {
      "login": "RomanKharin",
      "name": "Roman Kharin",
      "avatar_url": "https://avatars.githubusercontent.com/u/6203756?v=4",
      "profile": "https://github.com/RomanKharin",
      "contributions": [
        "code",
        "ideas"
      ]
    },
    {
      "login": "cgfrost",
      "name": "Christopher Frost",
      "avatar_url": "https://avatars.githubusercontent.com/u/166104?v=4",
      "profile": "https://github.com/cgfrost",
      "contributions": [
        "bug",
        "code"
      ]
    },
    {
      "login": "kalbermattenm",
      "name": "Michael Kalbermatten",
      "avatar_url": "https://avatars.githubusercontent.com/u/1681332?v=4",
      "profile": "http://www.ne.ch/sitn",
      "contributions": [
        "bug",
        "code"
      ]
    },
    {
      "login": "yanone",
      "name": "Yanone",
      "avatar_url": "https://avatars.githubusercontent.com/u/175386?v=4",
      "profile": "https://yanone.de/",
      "contributions": [
        "code"
      ]
    },
    {
      "login": "leoleozhu",
      "name": "Leo Zhu",
      "avatar_url": "https://avatars.githubusercontent.com/u/738445?v=4",
      "profile": "https://github.com/leoleozhu",
      "contributions": [
        "code"
      ]
    },
    {
      "login": "abishek",
      "name": "Abishek Goda",
      "avatar_url": "https://avatars.githubusercontent.com/u/310520?v=4",
      "profile": "https://www.abishekgoda.com/",
      "contributions": [
        "code"
      ]
    },
    {
      "login": "EmperorArthur",
      "name": "Arthur Moore",
      "avatar_url": "https://avatars.githubusercontent.com/u/1515637?v=4",
      "profile": "https://www.cd-net.net/",
      "contributions": [
        "code",
        "test",
        "bug"
      ]
    },
    {
      "login": "boghison",
      "name": "Bogdan Cuza",
      "avatar_url": "https://avatars.githubusercontent.com/u/7976283?v=4",
      "profile": "https://boghison.com/",
      "contributions": [
        "code"
      ]
    },
    {
      "login": "craigahobbs",
      "name": "Craig Hobbs",
      "avatar_url": "https://avatars.githubusercontent.com/u/1263515?v=4",
      "profile": "https://github.com/craigahobbs",
      "contributions": [
        "code"
      ]
    },
    {
      "login": "xitrushiy",
      "name": "xitrushiy",
      "avatar_url": "https://avatars.githubusercontent.com/u/17336659?v=4",
      "profile": "https://github.com/xitrushiy",
      "contributions": [
        "bug",
        "code"
      ]
    },
    {
      "login": "jredrejo",
      "name": "José L. Redrejo Rodríguez",
      "avatar_url": "https://avatars.githubusercontent.com/u/1008178?v=4",
      "profile": "https://github.com/jredrejo",
      "contributions": [
        "code"
      ]
    },
    {
      "login": "jugmac00",
      "name": "Jürgen Gmach",
      "avatar_url": "https://avatars.githubusercontent.com/u/9895620?v=4",
      "profile": "https://jugmac00.github.io/",
      "contributions": [
        "code"
      ]
    },
    {
      "login": "Larivact",
      "name": "Larivact",
      "avatar_url": "https://avatars.githubusercontent.com/u/8731884?v=4",
      "profile": "https://github.com/Larivact",
      "contributions": [
        "code"
      ]
    },
    {
      "login": "leonelcamara",
      "name": "Leonel Câmara",
      "avatar_url": "https://avatars.githubusercontent.com/u/1198145?v=4",
      "profile": "https://github.com/leonelcamara",
      "contributions": [
        "code"
      ]
    },
    {
      "login": "mark-steadman",
      "name": "Mark Steadman",
      "avatar_url": "https://avatars.githubusercontent.com/u/15779053?v=4",
      "profile": "https://github.com/mark-steadman",
      "contributions": [
        "bug",
        "code"
      ]
    },
    {
      "login": "sergeyfitts",
      "name": "Sergey",
      "avatar_url": "https://avatars.githubusercontent.com/u/40498252?v=4",
      "profile": "https://github.com/sergeyfitts",
      "contributions": [
        "code"
      ]
    },
    {
      "login": "Stan-C421",
      "name": "Stan-C421",
      "avatar_url": "https://avatars.githubusercontent.com/u/82440217?v=4",
      "profile": "https://github.com/Stan-C421",
      "contributions": [
        "code"
      ]
    },
    {
      "login": "viraj-shah18",
      "name": "Viraj Shah",
      "avatar_url": "https://avatars.githubusercontent.com/u/44942391?v=4",
      "profile": "https://github.com/viraj-shah18",
      "contributions": [
        "code"
      ]
    },
    {
      "login": "cornicis",
      "name": "cornicis",
      "avatar_url": "https://avatars.githubusercontent.com/u/11545033?v=4",
      "profile": "https://github.com/cornicis",
      "contributions": [
        "code"
      ]
    },
    {
      "login": "moe-25",
      "name": "moe-25",
      "avatar_url": "https://avatars.githubusercontent.com/u/85580959?v=4",
      "profile": "https://github.com/moe-25",
      "contributions": [
        "code",
        "review",
        "research",
        "bug"
      ]
    },
    {
      "login": "niphlod",
      "name": "Simone Bizzotto",
      "avatar_url": "https://avatars.githubusercontent.com/u/122119?v=4",
      "profile": "https://github.com/niphlod",
      "contributions": [
        "code"
      ]
    },
    {
      "login": "bnyw",
      "name": "Boonyawe Sirimaha",
      "avatar_url": "https://avatars.githubusercontent.com/u/32655514?v=4",
      "profile": "https://github.com/bnyw",
      "contributions": [
        "bug"
      ]
    },
    {
      "login": "torque",
      "name": "T",
      "avatar_url": "https://avatars.githubusercontent.com/u/949138?v=4",
      "profile": "https://github.com/torque",
      "contributions": [
        "code",
        "design"
      ]
    },
    {
      "login": "AubsUK",
      "name": "AubsUK",
      "avatar_url": "https://avatars.githubusercontent.com/u/68870168?v=4",
      "profile": "https://github.com/AubsUK",
      "contributions": [
        "question"
      ]
    },
    {
      "login": "gmischler",
      "name": "Georg Mischler",
      "avatar_url": "https://avatars.githubusercontent.com/u/17468844?v=4",
      "profile": "http://www.schorsch.com/",
      "contributions": [
        "bug",
        "code",
        "design",
        "doc",
        "ideas",
        "question",
        "test"
      ]
    },
    {
      "login": "ping",
      "name": "ping",
      "avatar_url": "https://avatars.githubusercontent.com/u/104607?v=4",
      "profile": "https://www.buymeacoffee.com/ping",
      "contributions": [
        "bug"
      ]
    },
    {
      "login": "portfedh",
      "name": "Portfedh",
      "avatar_url": "https://avatars.githubusercontent.com/u/59422723?v=4",
      "profile": "http://portfedh@gmail.com",
      "contributions": [
        "doc",
        "tutorial"
      ]
    },
    {
      "login": "tabarnhack",
      "name": "Tabarnhack",
      "avatar_url": "https://avatars.githubusercontent.com/u/34366899?v=4",
      "profile": "https://github.com/tabarnhack",
      "contributions": [
        "code"
      ]
    },
    {
      "login": "Mridulbirla13",
      "name": "Mridul Birla",
      "avatar_url": "https://avatars.githubusercontent.com/u/24730417?v=4",
      "profile": "https://github.com/Mridulbirla13",
      "contributions": [
        "translation"
      ]
    },
    {
      "login": "digidigital",
      "name": "digidigital",
      "avatar_url": "https://avatars.githubusercontent.com/u/28964886?v=4",
      "profile": "https://github.com/digidigital",
      "contributions": [
        "translation"
      ]
    },
    {
      "login": "xit4",
      "name": "Xit",
      "avatar_url": "https://avatars.githubusercontent.com/u/7601720?v=4",
      "profile": "https://github.com/xit4",
      "contributions": [
        "translation"
      ]
    },
    {
      "login": "AABur",
      "name": "Alexander Burchenko",
      "avatar_url": "https://avatars.githubusercontent.com/u/41373199?v=4",
      "profile": "https://github.com/AABur",
      "contributions": [
        "translation"
      ]
    },
    {
      "login": "fuscati",
      "name": "André Assunção",
      "avatar_url": "https://avatars.githubusercontent.com/u/48717599?v=4",
      "profile": "https://github.com/fuscati",
      "contributions": [
        "translation"
      ]
    },
    {
      "login": "Tititesouris",
      "name": "Quentin Brault",
      "avatar_url": "https://avatars.githubusercontent.com/u/5825096?v=4",
      "profile": "http://frenchcomputerguy.com/",
      "contributions": [
        "translation"
      ]
    },
    {
      "login": "paulacampigotto",
      "name": "Paula Campigotto",
      "avatar_url": "https://avatars.githubusercontent.com/u/36995920?v=4",
      "profile": "https://github.com/paulacampigotto",
      "contributions": [
        "bug",
        "code",
        "review"
      ]
    },
    {
      "login": "bettman-latin",
      "name": "bettman-latin",
      "avatar_url": "https://avatars.githubusercontent.com/u/91155492?v=4",
      "profile": "https://github.com/bettman-latin",
      "contributions": [
        "code"
      ]
    },
    {
      "login": "oleksii-shyman",
      "name": "oleksii-shyman",
      "avatar_url": "https://avatars.githubusercontent.com/u/8827452?v=4",
      "profile": "https://github.com/oleksii-shyman",
      "contributions": [
        "code",
        "design",
        "ideas"
      ]
    },
    {
      "login": "lcomrade",
      "name": "lcomrade",
      "avatar_url": "https://avatars.githubusercontent.com/u/70049256?v=4",
      "profile": "https://lcomrade.su",
      "contributions": [
        "doc",
        "bug",
        "code"
      ]
    },
    {
      "login": "pwt",
      "name": "pwt",
      "avatar_url": "https://avatars.githubusercontent.com/u/1089749?v=4",
      "profile": "https://github.com/pwt",
      "contributions": [
        "bug",
        "code"
      ]
    },
    {
      "login": "mcerveny",
      "name": "Martin Cerveny",
      "avatar_url": "https://avatars.githubusercontent.com/u/1438115?v=4",
      "profile": "https://github.com/mcerveny",
      "contributions": [
        "bug",
        "code"
      ]
    },
    {
      "login": "Spenhouet",
      "name": "Spenhouet",
      "avatar_url": "https://avatars.githubusercontent.com/u/7819068?v=4",
      "profile": "https://github.com/Spenhouet",
      "contributions": [
        "bug",
        "review"
      ]
    },
    {
      "login": "mtkumar123",
      "name": "mtkumar123",
      "avatar_url": "https://avatars.githubusercontent.com/u/89176219?v=4",
      "profile": "https://github.com/mtkumar123",
      "contributions": [
        "code"
      ]
    },
    {
      "login": "RedShy",
      "name": "Davide Consalvo",
      "avatar_url": "https://avatars.githubusercontent.com/u/24901693?v=4",
      "profile": "https://github.com/RedShy",
      "contributions": [
        "code",
        "question",
        "design"
      ]
    },
    {
      "login": "feiticeir0",
      "name": "Bruno Santos",
      "avatar_url": "https://avatars.githubusercontent.com/u/2813722?v=4",
      "profile": "http://blog.whatgeek.com.pt",
      "contributions": [
        "bug"
      ]
    },
    {
      "login": "cgkoutzigiannis",
      "name": "cgkoutzigiannis",
      "avatar_url": "https://avatars.githubusercontent.com/u/41803093?v=4",
      "profile": "https://github.com/cgkoutzigiannis",
      "contributions": [
        "test"
      ]
    },
    {
      "login": "iwayankurniawan",
      "name": "I Wayan Kurniawan",
      "avatar_url": "https://avatars.githubusercontent.com/u/30134645?v=4",
      "profile": "https://github.com/iwayankurniawan",
      "contributions": [
        "doc"
      ]
    },
    {
      "login": "comino",
      "name": "Sven Eliasson",
      "avatar_url": "https://avatars.githubusercontent.com/u/4029642?v=4",
      "profile": "https://rysta.io",
      "contributions": [
        "doc"
      ]
    },
    {
      "login": "gonzalobarbaran",
      "name": "gonzalobarbaran",
      "avatar_url": "https://avatars.githubusercontent.com/u/59395855?v=4",
      "profile": "https://github.com/gonzalobarbaran",
      "contributions": [
        "code"
      ]
    },
    {
      "login": "hackinteach",
      "name": "Nuttapat Koonarangsri",
      "avatar_url": "https://avatars.githubusercontent.com/u/2115896?v=4",
      "profile": "https://www.nuttapat.me",
      "contributions": [
        "doc",
        "bug"
      ]
    },
    {
      "login": "sokratisvas",
      "name": "Sokratis Vasiliou",
      "avatar_url": "https://avatars.githubusercontent.com/u/77175483?v=4",
      "profile": "https://github.com/sokratisvas",
      "contributions": [
        "translation"
      ]
    },
    {
      "login": "semaeostomea",
      "name": "semaeostomea",
      "avatar_url": "https://avatars.githubusercontent.com/u/100974908?v=4",
      "profile": "https://github.com/semaeostomea",
      "contributions": [
        "doc",
        "code"
      ]
    },
    {
      "login": "Jmillan-Dev",
      "name": "Josué Millán Zamora",
      "avatar_url": "https://avatars.githubusercontent.com/u/39383390?v=4",
      "profile": "https://github.com/Jmillan-Dev",
      "contributions": [
        "code"
      ]
    },
    {
      "login": "me-suzy",
      "name": "me-suzy",
      "avatar_url": "https://avatars.githubusercontent.com/u/2770489?v=4",
      "profile": "https://github.com/me-suzy",
      "contributions": [
        "bug"
      ]
    },
    {
      "login": "dmail00",
      "name": "dmail00",
      "avatar_url": "https://avatars.githubusercontent.com/u/79044603?v=4",
      "profile": "https://github.com/dmail00",
      "contributions": [
        "bug",
        "code"
      ]
    },
    {
      "login": "GerardoAllende",
      "name": "Gerardo Allende",
      "avatar_url": "https://avatars.githubusercontent.com/u/8699267?v=4",
      "profile": "https://github.com/GerardoAllende",
      "contributions": [
        "code",
        "research"
      ]
    },
    {
      "login": "nicholasjin",
      "name": "Nicholas Jin",
      "avatar_url": "https://avatars.githubusercontent.com/u/15252734?v=4",
      "profile": "https://nicholasjin.github.io/",
      "contributions": [
        "bug"
      ]
    },
    {
      "login": "yk-jp",
      "name": "Yusuke",
      "avatar_url": "https://avatars.githubusercontent.com/u/69574727?v=4",
      "profile": "https://portfolio-yk-jp.vercel.app/",
      "contributions": [
        "code"
      ]
    },
    {
      "login": "Tillrzhtgrfho",
      "name": "Tillrzhtgrfho",
      "avatar_url": "https://avatars.githubusercontent.com/u/86628355?v=4",
      "profile": "https://github.com/Tillrzhtgrfho",
      "contributions": [
        "bug"
      ]
    },
    {
      "login": "darioackermann",
      "name": "Dario Ackermann",
      "avatar_url": "https://avatars.githubusercontent.com/u/35274810?v=4",
      "profile": "http://dario.icu/",
      "contributions": [
        "bug"
      ]
    },
    {
      "login": "TzviGreenfeld",
      "name": "Tzvi Greenfeld",
      "avatar_url": "https://avatars.githubusercontent.com/u/43534411?v=4",
      "profile": "https://github.com/TzviGreenfeld",
      "contributions": [
        "doc",
        "translation"
      ]
    },
    {
      "login": "devdev29",
      "name": "devdev29",
      "avatar_url": "https://avatars.githubusercontent.com/u/88680035?v=4",
      "profile": "https://github.com/devdev29",
      "contributions": [
        "doc",
        "code"
      ]
    },
    {
      "login": "Zenigata",
      "name": "Johan Bonneau",
      "avatar_url": "https://avatars.githubusercontent.com/u/1022393?v=4",
      "profile": "https://github.com/Zenigata",
      "contributions": [
        "doc"
      ]
    },
    {
      "login": "jmunoz94",
      "name": "Jesús Alberto Muñoz Mesa",
      "avatar_url": "https://avatars.githubusercontent.com/u/48921408?v=4",
      "profile": "https://github.com/jmunoz94",
      "contributions": [
        "test",
        "doc",
        "translation"
      ]
    },
    {
      "login": "JDeepD",
      "name": "Jaydeep Das",
      "avatar_url": "https://avatars.githubusercontent.com/u/64089730?v=4",
      "profile": "https://jdeep.me",
      "contributions": [
        "question"
      ]
    },
    {
      "login": "seanpmulholland",
      "name": "Sean",
      "avatar_url": "https://avatars.githubusercontent.com/u/79894395?v=4",
      "profile": "https://github.com/seanpmulholland",
      "contributions": [
        "code"
      ]
    },
    {
      "login": "andersonhc",
      "name": "Anderson Herzogenrath da Costa",
      "avatar_url": "https://avatars.githubusercontent.com/u/948125?v=4",
      "profile": "https://github.com/andersonhc",
      "contributions": [
        "question",
        "code",
        "research",
        "bug",
        "doc",
        "ideas",
        "maintenance"
      ]
    },
    {
      "login": "yiweelan",
      "name": "Yi Wei Lan",
      "avatar_url": "https://avatars.githubusercontent.com/u/117787188?v=4",
      "profile": "https://github.com/yiweelan",
      "contributions": [
        "test"
      ]
    },
    {
      "login": "Bubbu0129",
      "name": "CpDong",
      "avatar_url": "https://avatars.githubusercontent.com/u/93034081?v=4",
      "profile": "https://github.com/Bubbu0129",
      "contributions": [
        "code",
        "bug",
        "translation"
      ]
    },
    {
      "login": "CY-Qiu",
      "name": "CY-Qiu",
      "avatar_url": "https://avatars.githubusercontent.com/u/23075447?v=4",
      "profile": "https://github.com/CY-Qiu",
      "contributions": [
        "bug"
      ]
    },
    {
      "login": "Markovvn1",
      "name": "Markovvn1",
      "avatar_url": "https://avatars.githubusercontent.com/u/32509100?v=4",
      "profile": "https://github.com/Markovvn1",
      "contributions": [
        "code"
      ]
    },
    {
      "login": "erap129",
      "name": "Elad Rapaport",
      "avatar_url": "https://avatars.githubusercontent.com/u/30405025?v=4",
      "profile": "https://github.com/erap129",
      "contributions": [
        "code"
      ]
    },
    {
      "login": "SfinxV",
      "name": "SfinxV",
      "avatar_url": "https://avatars.githubusercontent.com/u/122991252?v=4",
      "profile": "https://github.com/SfinxV",
      "contributions": [
        "bug"
      ]
    },
    {
      "login": "bramantoleksono",
      "name": "bramantoleksono",
      "avatar_url": "https://avatars.githubusercontent.com/u/86646351?v=4",
      "profile": "https://github.com/bramantoleksono",
      "contributions": [
        "bug"
      ]
    },
    {
      "login": "TheNerdy907",
      "name": "TheNerdy907",
      "avatar_url": "https://avatars.githubusercontent.com/u/51904226?v=4",
      "profile": "https://github.com/TheNerdy907",
      "contributions": [
        "bug"
      ]
    },
    {
      "login": "eroux",
      "name": "Elie Roux",
      "avatar_url": "https://avatars.githubusercontent.com/u/60868?v=4",
      "profile": "https://github.com/eroux",
      "contributions": [
        "bug",
        "ideas",
        "code",
        "question"
      ]
    },
    {
      "login": "msalem99",
      "name": "msalem",
      "avatar_url": "https://avatars.githubusercontent.com/u/89017128?v=4",
      "profile": "https://github.com/msalem99",
      "contributions": [
        "doc"
      ]
    },
    {
      "login": "ruiz-manuel",
      "name": "Manuel Ruiz",
      "avatar_url": "https://avatars.githubusercontent.com/u/43274578?v=4",
      "profile": "https://github.com/ruiz-manuel",
      "contributions": [
        "bug"
      ]
    },
    {
      "login": "nsimonovici",
      "name": "Noel",
      "avatar_url": "https://avatars.githubusercontent.com/u/44460830?v=4",
      "profile": "https://github.com/nsimonovici",
      "contributions": [
        "bug"
      ]
    },
    {
      "login": "ssavi-ict",
      "name": "Avik Sarkar",
      "avatar_url": "https://avatars.githubusercontent.com/u/14172268?v=4",
      "profile": "https://sites.google.com/view/iamavik/",
      "contributions": [
        "translation",
        "doc",
        "question"
      ]
    },
    {
      "login": "aeris07",
      "name": "aeris07",
      "avatar_url": "https://avatars.githubusercontent.com/u/129675592?v=4",
      "profile": "https://github.com/aeris07",
      "contributions": [
        "bug"
      ]
    },
    {
      "login": "KamarulAdha",
      "name": "KamarulAdha",
      "avatar_url": "https://avatars.githubusercontent.com/u/52944294?v=4",
      "profile": "https://github.com/KamarulAdha",
      "contributions": [
        "doc"
      ]
    },
    {
      "login": "Valerus5685",
      "name": "Valerus5685",
      "avatar_url": "https://avatars.githubusercontent.com/u/7953869?v=4",
      "profile": "https://github.com/Valerus5685",
      "contributions": [
        "bug"
      ]
    },
    {
      "login": "sebastiantia",
      "name": "Sebastian Tia",
      "avatar_url": "https://avatars.githubusercontent.com/u/75666019?v=4",
      "profile": "https://github.com/sebastiantia",
      "contributions": [
        "code"
      ]
    },
    {
      "login": "1nv",
      "name": "Eugene Selifonov",
      "avatar_url": "https://avatars.githubusercontent.com/u/10288828?v=4",
      "profile": "https://github.com/1nv",
      "contributions": [
        "bug"
      ]
    },
    {
      "login": "kuth-chi",
      "name": "Kuth",
      "avatar_url": "https://avatars.githubusercontent.com/u/69514175?v=4",
      "profile": "https://ez-startup.com",
      "contributions": [
        "translation"
      ]
    },
    {
      "login": "RubendeBruin",
      "name": "Ruben de Bruin",
      "avatar_url": "https://avatars.githubusercontent.com/u/34062862?v=4",
      "profile": "https://rdbr.nl",
      "contributions": [
        "bug",
        "code",
        "doc"
      ]
    },
    {
      "login": "stenci",
      "name": "stenci",
      "avatar_url": "https://avatars.githubusercontent.com/u/5955495?v=4",
      "profile": "https://github.com/stenci",
      "contributions": [
        "bug"
      ]
    },
    {
      "login": "alcnaka",
      "name": "alcnaka",
      "avatar_url": "https://avatars.githubusercontent.com/u/47954083?v=4",
      "profile": "https://github.com/alcnaka",
      "contributions": [
        "translation"
      ]
    },
    {
      "login": "Tolker-KU",
      "name": "Tolker-KU",
      "avatar_url": "https://avatars.githubusercontent.com/u/55140581?v=4",
      "profile": "https://github.com/Tolker-KU",
      "contributions": [
        "code"
      ]
    },
    {
      "login": "lfavole",
      "name": "lfavole",
      "avatar_url": "https://avatars.githubusercontent.com/u/88188568?v=4",
      "profile": "http://lfavole.eu.pythonanywhere.com",
      "contributions": [
        "code"
      ]
    },
    {
      "login": "Niwo1403",
      "name": "Nicolai Wolfrom",
      "avatar_url": "https://avatars.githubusercontent.com/u/25332593?v=4",
      "profile": "https://github.com/Niwo1403",
      "contributions": [
        "bug"
      ]
    },
    {
      "login": "SandraFer",
      "name": "Sandra",
      "avatar_url": "https://avatars.githubusercontent.com/u/50599578?v=4",
      "profile": "https://github.com/SandraFer",
      "contributions": [
        "ideas",
        "code"
      ]
    },
    {
      "login": "navitho",
      "name": "navitho",
      "avatar_url": "https://avatars.githubusercontent.com/u/48886097?v=4",
      "profile": "https://github.com/navitho",
      "contributions": [
        "bug"
      ]
    },
    {
      "login": "SaiHarshaK",
      "name": "Sai Harsha Kottapalli",
      "avatar_url": "https://avatars.githubusercontent.com/u/30663807?v=4",
      "profile": "https://github.com/SaiHarshaK",
      "contributions": [
        "code"
      ]
    },
    {
      "login": "rakesh-nj",
      "name": "Rakesh N J",
      "avatar_url": "https://avatars.githubusercontent.com/u/121295004?v=4",
      "profile": "https://github.com/rakesh-nj",
      "contributions": [
        "doc"
      ]
    },
    {
      "login": "Iamrodos",
      "name": "rodos",
      "avatar_url": "https://avatars.githubusercontent.com/u/4513819?v=4",
      "profile": "https://github.com/Iamrodos",
      "contributions": [
        "bug"
      ]
    },
    {
      "login": "TedBrookings",
      "name": "Ted Brookings",
      "avatar_url": "https://avatars.githubusercontent.com/u/6463752?v=4",
      "profile": "https://github.com/TedBrookings",
      "contributions": [
        "code"
      ]
    },
    {
      "login": "afriedman412",
      "name": "Andy Friedman",
      "avatar_url": "https://avatars.githubusercontent.com/u/26656754?v=4",
      "profile": "https://dnpdata.com",
      "contributions": [
        "code"
      ]
    },
    {
      "login": "matt-b8",
      "name": "Matt",
      "avatar_url": "https://avatars.githubusercontent.com/u/76793516?v=4",
      "profile": "https://github.com/matt-b8",
      "contributions": [
        "doc"
      ]
    },
    {
      "login": "matipos2",
      "name": "matipos2",
      "avatar_url": "https://avatars.githubusercontent.com/u/143452309?v=4",
      "profile": "https://github.com/matipos2",
      "contributions": [
        "doc"
      ]
    },
    {
      "login": "lry12138",
      "name": "lry12138",
      "avatar_url": "https://avatars.githubusercontent.com/u/17554717?v=4",
      "profile": "https://github.com/lry12138",
      "contributions": [
        "translation"
      ]
    },
    {
      "login": "mjasperse",
      "name": "Martijn Jasperse",
      "avatar_url": "https://avatars.githubusercontent.com/u/146605?v=4",
      "profile": "https://github.com/mjasperse",
      "contributions": [
        "bug",
        "code"
      ]
    },
    {
      "login": "demiurgepy",
      "name": "demiurgepy",
      "avatar_url": "https://avatars.githubusercontent.com/u/101707731?v=4",
      "profile": "https://github.com/demiurgepy",
      "contributions": [
        "bug"
      ]
    },
    {
      "login": "MarekT0v",
      "name": "Marek Tovlin",
      "avatar_url": "https://avatars.githubusercontent.com/u/147847966?v=4",
      "profile": "https://github.com/MarekT0v",
      "contributions": [
        "code"
      ]
    },
    {
      "login": "Polderrider",
      "name": "Polderrider",
      "avatar_url": "https://avatars.githubusercontent.com/u/51285379?v=4",
      "profile": "https://github.com/Polderrider",
      "contributions": [
        "translation"
      ]
    },
    {
      "login": "valholl",
      "name": "Elena ``of Valhalla''",
      "avatar_url": "https://avatars.githubusercontent.com/u/301204?v=4",
      "profile": "https://github.com/valholl",
      "contributions": [
        "test"
      ]
    },
    {
      "login": "nocalla",
      "name": "Niall O'Callaghan",
      "avatar_url": "https://avatars.githubusercontent.com/u/16230431?v=4",
      "profile": "https://github.com/nocalla",
      "contributions": [
        "bug"
      ]
    },
    {
      "login": "jsid72",
      "name": "jsid72",
      "avatar_url": "https://avatars.githubusercontent.com/u/51690199?v=4",
      "profile": "https://github.com/jsid72",
      "contributions": [
        "bug"
      ]
    },
    {
      "login": "Alan-Collins",
      "name": "Alan Collins",
      "avatar_url": "https://avatars.githubusercontent.com/u/38288262?v=4",
      "profile": "https://www.linkedin.com/in/alan-collins/",
      "contributions": [
        "code"
      ]
    },
    {
      "login": "hyperstown",
      "name": "hyperstown",
      "avatar_url": "https://avatars.githubusercontent.com/u/64496017?v=4",
      "profile": "https://github.com/hyperstown",
      "contributions": [
        "content"
      ]
    },
    {
      "login": "Clock-Speed",
      "name": "Clock-Speed",
      "avatar_url": "https://avatars.githubusercontent.com/u/55024400?v=4",
      "profile": "https://github.com/Clock-Speed",
      "contributions": [
        "code"
      ]
    },
    {
      "login": "DarekRepos",
      "name": "Darek",
      "avatar_url": "https://avatars.githubusercontent.com/u/32545344?v=4",
      "profile": "https://github.com/DarekRepos",
      "contributions": [
        "translation"
      ]
    },
    {
      "login": "carlhiggs",
      "name": "Carl Higgs",
      "avatar_url": "https://avatars.githubusercontent.com/u/12984626?v=4",
      "profile": "http://www.carlhiggs.com",
      "contributions": [
        "code"
      ]
    },
    {
      "login": "awmc000",
      "name": "awmc000",
      "avatar_url": "https://avatars.githubusercontent.com/u/98981929?v=4",
      "profile": "https://github.com/awmc000",
      "contributions": [
        "code"
      ]
    },
    {
      "login": "smitelli",
      "name": "Scott Smitelli",
      "avatar_url": "https://avatars.githubusercontent.com/u/935080?v=4",
      "profile": "https://www.scottsmitelli.com",
      "contributions": [
        "bug"
      ]
    },
    {
      "login": "lcgeneralprojects",
      "name": "lcgeneralprojects",
      "avatar_url": "https://avatars.githubusercontent.com/u/102996639?v=4",
      "profile": "https://github.com/lcgeneralprojects",
      "contributions": [
        "bug",
        "code"
      ]
    },
    {
      "login": "Makaze",
      "name": "Christopher Lane",
      "avatar_url": "https://avatars.githubusercontent.com/u/2280429?v=4",
      "profile": "https://github.com/Makaze",
      "contributions": [
        "doc",
        "test"
      ]
    },
    {
      "login": "david-fed",
      "name": "David",
      "avatar_url": "https://avatars.githubusercontent.com/u/47917339?v=4",
      "profile": "https://github.com/david-fed",
      "contributions": [
        "code"
      ]
    },
    {
      "login": "Natgho",
      "name": "Sezer Bozkır",
      "avatar_url": "https://avatars.githubusercontent.com/u/6623948?v=4",
      "profile": "https://sezerbozkir.com/",
      "contributions": [
        "translation"
      ]
    },
    {
      "login": "odhyp",
      "name": "Odhy Pradhana",
      "avatar_url": "https://avatars.githubusercontent.com/u/78688788?v=4",
      "profile": "https://github.com/odhyp",
      "contributions": [
        "translation"
      ]
    },
    {
      "login": "socrateslee",
      "name": "Li",
      "avatar_url": "https://avatars.githubusercontent.com/u/90537?v=4",
      "profile": "https://valarmorghulis.io",
      "contributions": [
        "bug"
      ]
    },
    {
      "login": "mschoettle",
      "name": "Matthias Schoettle",
      "avatar_url": "https://avatars.githubusercontent.com/u/9328433?v=4",
      "profile": "https://mattsch.com",
      "contributions": [
        "doc",
        "bug"
      ]
    },
    {
      "login": "stevesimmons",
      "name": "Steve Simmons",
      "avatar_url": "https://avatars.githubusercontent.com/u/2830459?v=4",
      "profile": "https://github.com/stevesimmons",
      "contributions": [
        "bug"
      ]
    },
    {
      "login": "jhenriquelc",
      "name": "João Henrique",
      "avatar_url": "https://avatars.githubusercontent.com/u/67766856?v=4",
      "profile": "https://github.com/jhenriquelc",
      "contributions": [
        "doc"
      ]
    },
    {
      "login": "bmiklautz",
      "name": "Bernhard Miklautz",
      "avatar_url": "https://avatars.githubusercontent.com/u/195793?v=4",
      "profile": "https://github.com/bmiklautz",
      "contributions": [
        "doc"
      ]
    },
    {
      "login": "beldaz",
      "name": "Bryn Jeffries",
      "avatar_url": "https://avatars.githubusercontent.com/u/1341993?v=4",
      "profile": "https://github.com/beldaz",
      "contributions": [
        "bug"
      ]
    },
    {
      "login": "Benoite142",
      "name": "Benoit Charbonneau",
      "avatar_url": "https://avatars.githubusercontent.com/u/151671747?v=4",
      "profile": "https://github.com/Benoite142",
      "contributions": [
        "ideas"
      ]
    },
    {
      "login": "philj56",
      "name": "Philip Jones",
      "avatar_url": "https://avatars.githubusercontent.com/u/13610623?v=4",
      "profile": "https://github.com/philj56",
      "contributions": [
        "bug"
      ]
    },
    {
      "login": "opposss",
      "name": "opposss",
      "avatar_url": "https://avatars.githubusercontent.com/u/120234749?v=4",
      "profile": "https://github.com/opposss",
      "contributions": [
        "code"
      ]
    },
    {
      "login": "whoisltd",
      "name": "Dat Le",
      "avatar_url": "https://avatars.githubusercontent.com/u/41822445?v=4",
      "profile": "https://linktr.ee/whoisltd",
      "contributions": [
        "bug",
        "code"
      ]
    },
    {
      "login": "Kaustbh",
      "name": "Kaustubh ",
      "avatar_url": "https://avatars.githubusercontent.com/u/97254178?v=4",
      "profile": "https://github.com/Kaustbh",
      "contributions": [
        "code"
      ]
    },
    {
      "login": "DerekRobin",
      "name": "Derek Robinson",
      "avatar_url": "https://avatars.githubusercontent.com/u/39247349?v=4",
      "profile": "https://github.com/DerekRobin",
      "contributions": [
        "bug"
      ]
    },
    {
      "login": "kevinthenet",
      "name": "Kevin Castro",
      "avatar_url": "https://avatars.githubusercontent.com/u/20219677?v=4",
      "profile": "http://kevincastro.dev",
      "contributions": [
        "bug"
      ]
    },
    {
      "login": "jasonfevangsafe",
      "name": "jasonfevangsafe",
      "avatar_url": "https://avatars.githubusercontent.com/u/146378854?v=4",
      "profile": "https://github.com/jasonfevangsafe",
      "contributions": [
        "doc",
<<<<<<< HEAD
        "bug",
        "code"
=======
        "bug"
>>>>>>> ee485020
      ]
    },
    {
      "login": "visheshdvivedi",
      "name": "visheshdvivedi",
      "avatar_url": "https://avatars.githubusercontent.com/u/174860894?v=4",
      "profile": "https://github.com/visheshdvivedi",
      "contributions": [
        "code"
      ]
    },
    {
      "login": "petri-lipponen-movesense",
      "name": "petri-lipponen-movesense",
      "avatar_url": "https://avatars.githubusercontent.com/u/95341815?v=4",
      "profile": "https://github.com/petri-lipponen-movesense",
      "contributions": [
        "code"
      ]
    },
    {
      "login": "spacegaori",
      "name": "Soomin Choi",
      "avatar_url": "https://avatars.githubusercontent.com/u/110320149?v=4",
      "profile": "https://github.com/spacegaori",
      "contributions": [
        "code"
      ]
    },
    {
      "login": "DeepBlackHole",
      "name": "Black-Hole",
      "avatar_url": "https://avatars.githubusercontent.com/u/110691847?v=4",
      "profile": "https://github.com/DeepBlackHole",
      "contributions": [
        "translation"
      ]
    },
    {
      "login": "lka",
      "name": "lka",
      "avatar_url": "https://avatars.githubusercontent.com/u/3001100?v=4",
      "profile": "https://github.com/lka",
      "contributions": [
        "code",
        "doc",
        "ideas",
        "tutorial"
      ]
    },
    {
      "login": "andreaswimmer",
      "name": "andreaswimmer",
      "avatar_url": "https://avatars.githubusercontent.com/u/53872150?v=4",
      "profile": "https://github.com/andreaswimmer",
      "contributions": [
        "bug"
      ]
    }
  ],
  "contributorsPerLine": 7,
  "skipCi": true,
  "commitType": "docs"
}<|MERGE_RESOLUTION|>--- conflicted
+++ resolved
@@ -1364,12 +1364,8 @@
       "profile": "https://github.com/jasonfevangsafe",
       "contributions": [
         "doc",
-<<<<<<< HEAD
-        "bug",
-        "code"
-=======
-        "bug"
->>>>>>> ee485020
+        "bug",
+        "code"
       ]
     },
     {
