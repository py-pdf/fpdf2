from dataclasses import dataclass
from numbers import Number
from typing import Optional, Union

from .enums import Align, TableBordersLayout, TableCellFillMode, WrapMode, VAlign
from .enums import MethodReturnValue
from .errors import FPDFException
from .fonts import CORE_FONTS, FontFace
from .util import Padding

DEFAULT_HEADINGS_STYLE = FontFace(emphasis="BOLD")
DEFAULT_INDEX_STYLE = FontFace(emphasis="BOLD")


def draw_box_borders(pdf, x1, y1, x2, y2, border, fill_color=None):
    """Draws a box using the provided style - private helper used by table for drawing the cell and table borders.
    Difference between this and rect() is that border can be defined as "L,R,T,B" to draw only some of the four borders;
    compatible with get_border(i,k)

    See Also: rect()"""

    if fill_color:
        prev_fill_color = pdf.fill_color
        if isinstance(fill_color, (int, float)):
            fill_color = [fill_color]
        pdf.set_fill_color(*fill_color)

    sl = []

    k = pdf.k

    # y top to bottom instead of bottom to top
    y1 = pdf.h - y1
    y2 = pdf.h - y2

    # scale
    x1 *= k
    x2 *= k
    y2 *= k
    y1 *= k

    if fill_color:
        op = "B" if border == 1 else "f"
        sl.append(f"{x1:.2f} {y2:.2f} " f"{x2 - x1:.2f} {y1 - y2:.2f} re {op}")
    elif border == 1:
        sl.append(f"{x1:.2f} {y2:.2f} " f"{x2 - x1:.2f} {y1 - y2:.2f} re S")

    if isinstance(border, str):
        if "L" in border:
            sl.append(f"{x1:.2f} {y2:.2f} m " f"{x1:.2f} {y1:.2f} l S")
        if "B" in border:
            sl.append(f"{x1:.2f} {y2:.2f} m " f"{x2:.2f} {y2:.2f} l S")
        if "R" in border:
            sl.append(f"{x2:.2f} {y2:.2f} m " f"{x2:.2f} {y1:.2f} l S")
        if "T" in border:
            sl.append(f"{x1:.2f} {y1:.2f} m " f"{x2:.2f} {y1:.2f} l S")

    s = " ".join(sl)
    pdf._out(s)  # pylint: disable=protected-access

    if fill_color:
        pdf.set_fill_color(prev_fill_color)


@dataclass(frozen=True)
class RowLayoutInfo:
    height: float
    triggers_page_jump: bool
    rendered_height: dict


class Table:
    """
    Object that `fpdf.FPDF.table()` yields, used to build a table in the document.
    Detailed usage documentation: https://py-pdf.github.io/fpdf2/Tables.html
    """

    def __init__(
        self,
        fpdf,
        rows=(),
        *,
        align="CENTER",
        v_align="MIDDLE",
        borders_layout=TableBordersLayout.ALL,
        cell_fill_color=None,
        cell_fill_mode=TableCellFillMode.NONE,
        col_widths=None,
        first_row_as_headings=True,
        gutter_height=0,
        gutter_width=0,
        headings_style=DEFAULT_HEADINGS_STYLE,
        index_style=DEFAULT_INDEX_STYLE,
        line_height=None,
        markdown=False,
        text_align="JUSTIFY",
        width=None,
        wrapmode=WrapMode.WORD,
        padding=None,
        outer_border_width=None,
        num_heading_rows=1,
<<<<<<< HEAD
        num_index_columns=0,
=======
        num_index_cols=0,
>>>>>>> b8e1489d
    ):
        """
        Args:
            fpdf (fpdf.FPDF): FPDF current instance
            rows: optional. Sequence of rows (iterable) of str to initiate the table cells with text content
            align (str, fpdf.enums.Align): optional, default to CENTER. Sets the table horizontal position relative to the page,
                when it's not using the full page width
            borders_layout (str, fpdf.enums.TableBordersLayout): optional, default to ALL. Control what cell borders are drawn
            cell_fill_color (float, tuple, fpdf.drawing.DeviceGray, fpdf.drawing.DeviceRGB): optional.
                Defines the cells background color
            cell_fill_mode (str, fpdf.enums.TableCellFillMode): optional. Defines which cells are filled with color in the background
            col_widths (float, tuple): optional. Sets column width. Can be a single number or a sequence of numbers
            first_row_as_headings (bool): optional, default to True. If False, the first row of the table
                is not styled differently from the others
            gutter_height (float): optional vertical space between rows
            gutter_width (float): optional horizontal space between columns
            headings_style (fpdf.fonts.FontFace): optional, default to bold.
                Defines the visual style of the top headings row: size, color, emphasis...
            index_style (fpdf.fonts.FontFace): optional, default to bold.
                Defines the visual style of the top headings row: size, color, emphasis...
            line_height (number): optional. Defines how much vertical space a line of text will occupy
            markdown (bool): optional, default to False. Enable markdown interpretation of cells textual content
            text_align (str, fpdf.enums.Align): optional, default to JUSTIFY. Control text alignment inside cells.
            v_align (str, fpdf.enums.AlignV): optional, default to CENTER. Control vertical alignment of cells content
            width (number): optional. Sets the table width
            wrapmode (fpdf.enums.WrapMode): "WORD" for word based line wrapping (default),
                "CHAR" for character based line wrapping.
            padding (number, tuple, Padding): optional. Sets the cell padding. Can be a single number or a sequence of numbers, default:0
                If padding for left and right ends up being non-zero then c_margin is ignored.
            outer_border_width (number): optional. Sets the width of the outer borders of the table.
                Only relevant when borders_layout is ALL or NO_HORIZONTAL_LINES. Otherwise, the border widths are controlled by FPDF.set_line_width()
            num_heading_rows (number): optional. Sets the number of heading rows, default value is 1. If this value is not 1,
                first_row_as_headings needs to be True if num_heading_rows>1 and False if num_heading_rows=0. For backwards compatibility,
                first_row_as_headings is used in case num_heading_rows is 1.
            num_index_cols (number): optional. Sets the number of index columns, default value is 0.
        """
        self._fpdf = fpdf
        self._align = align
        self._v_align = VAlign.coerce(v_align)
        self._borders_layout = TableBordersLayout.coerce(borders_layout)
        self._outer_border_width = outer_border_width
        self._cell_fill_color = cell_fill_color
        self._cell_fill_mode = TableCellFillMode.coerce(cell_fill_mode)
        self._col_widths = col_widths
        self._first_row_as_headings = first_row_as_headings
        self._gutter_height = gutter_height
        self._gutter_width = gutter_width
        self._headings_style = headings_style
        self._index_style = index_style
        self._line_height = 2 * fpdf.font_size if line_height is None else line_height
        self._markdown = markdown
        self._text_align = text_align
        self._width = fpdf.epw if width is None else width
        self._wrapmode = wrapmode
        self._num_heading_rows = num_heading_rows
        self._num_index_cols = num_index_cols
        self.rows = []
        self.index_style = index_style
        self.num_index_columns = num_index_columns

        if padding is None:
            self._padding = Padding.new(0)
        else:
            self._padding = Padding.new(padding)

        # check table_border_layout and outer_border_width
        if self._borders_layout not in (
            TableBordersLayout.ALL,
            TableBordersLayout.NO_HORIZONTAL_LINES,
        ):
            if outer_border_width is not None:
                raise ValueError(
                    "outer_border_width is only allowed when borders_layout is ALL or NO_HORIZONTAL_LINES"
                )
            self._outer_border_width = 0

        # check first_row_as_headings for non-default case num_heading_rows != 1
        if self._num_heading_rows != 1:
            if self._num_heading_rows == 0 and self._first_row_as_headings:
                raise ValueError(
                    "first_row_as_headings needs to be False if num_heading_rows == 0"
                )
            if self._num_heading_rows > 1 and not self._first_row_as_headings:
                raise ValueError(
                    "first_row_as_headings needs to be True if num_heading_rows > 0"
                )
        # for backwards compatibility, we respect the value of first_row_as_headings when num_heading_rows==1
        else:
            if not self._first_row_as_headings:
                self._num_heading_rows = 0

        for row in rows:
            self.row(row)

    def row(self, cells=()):
        "Adds a row to the table. Yields a `Row` object. Styles first `self.num_index_columns` cells  with `self.index_style`"
        row = Row(self._fpdf)
        self.rows.append(row)
        for n, cell in enumerate(cells):
            if n < self.num_index_columns:
                row.cell(cell, style=self.index_style)
            else:
                row.cell(cell)
        return row

    def render(self):
        "This is an internal method called by `fpdf.FPDF.table()` once the table is finished"
        # Starting with some sanity checks:
        if self._width > self._fpdf.epw:
            raise ValueError(
                f"Invalid value provided width={self._width}: effective page width is {self._fpdf.epw}"
            )
        table_align = Align.coerce(self._align)
        if table_align == Align.J:
            raise ValueError(
                "JUSTIFY is an invalid value for FPDF.table() 'align' parameter"
            )
        if self._num_heading_rows > 0:
            if not self._headings_style:
                raise ValueError(
                    "headings_style must be provided to FPDF.table() if num_heading_rows>1 or first_row_as_headings=True"
                )
            emphasis = self._headings_style.emphasis
            if emphasis is not None:
                family = self._headings_style.family or self._fpdf.font_family
                font_key = family.lower() + emphasis.style
                if font_key not in CORE_FONTS and font_key not in self._fpdf.fonts:
                    # Raising a more explicit error than the one from set_font():
                    raise FPDFException(
                        f"Using font emphasis '{emphasis.style}' in table headings require the corresponding font style to be added using add_font()"
                    )
        if self.rows:
            cols_count = self.rows[0].cols_count
            for i, row in enumerate(self.rows[1:], start=2):
                if row.cols_count != cols_count:
                    raise FPDFException(
                        f"Inconsistent column count detected on row {i}:"
                        f" it has {row.cols_count} columns,"
                        f" whereas the top row has {cols_count}."
                    )

        # Defining table global horizontal position:
        prev_l_margin = self._fpdf.l_margin
        if table_align == Align.C:
            self._fpdf.l_margin = (self._fpdf.w - self._width) / 2
            self._fpdf.x = self._fpdf.l_margin
        elif table_align == Align.R:
            self._fpdf.l_margin = self._fpdf.w - self._fpdf.r_margin - self._width
            self._fpdf.x = self._fpdf.l_margin
        elif self._fpdf.x != self._fpdf.l_margin:
            self._fpdf.l_margin = self._fpdf.x

        # Pre-Compute the relative x-positions of the individual columns:
        cell_x_positions = [0]
        if self.rows:
            xx = 0
            for i in range(self.rows[0].cols_count):
                xx += self._get_col_width(0, i)
                xx += self._gutter_width
                cell_x_positions.append(xx)

        # Starting the actual rows & cells rendering:
        for i in range(len(self.rows)):
            row_layout_info = self._get_row_layout_info(i)
            if row_layout_info.triggers_page_jump:
                # pylint: disable=protected-access
                self._fpdf._perform_page_break()
                # repeat headings on top:
                for row_lbl in range(self._num_heading_rows):
                    self._render_table_row(
                        row_lbl,
                        self._get_row_layout_info(row_lbl),
                        cell_x_positions=cell_x_positions,
                    )
            elif i and self._gutter_height:
                self._fpdf.y += self._gutter_height
            self._render_table_row(
                i, row_layout_info, cell_x_positions=cell_x_positions
            )
        # Restoring altered FPDF settings:
        self._fpdf.l_margin = prev_l_margin
        self._fpdf.x = self._fpdf.l_margin

    def get_cell_border(self, i, j):
        """
        Defines which cell borders should be drawn.
        Returns a string containing some or all of the letters L/R/T/B,
        to be passed to `fpdf.FPDF.multi_cell()`.
        Can be overriden to customize this logic
        """
        if self._borders_layout == TableBordersLayout.ALL:
            return 1
        if self._borders_layout == TableBordersLayout.NONE:
            return 0

        is_rightmost_column = j == self.rows[i].column_indices[-1]
        rows_count = len(self.rows)
        border = list("LRTB")
        if self._borders_layout == TableBordersLayout.INTERNAL:
            if i == 0:
                border.remove("T")
            if i == rows_count - 1:
                border.remove("B")
            if j == 0:
                border.remove("L")
            if is_rightmost_column:
                border.remove("R")
        if self._borders_layout == TableBordersLayout.MINIMAL:
            if i == 0 or i > self._num_heading_rows or rows_count == 1:
                border.remove("T")
            if i > self._num_heading_rows - 1:
                border.remove("B")
            if j == 0:
                border.remove("L")
            if is_rightmost_column:
                border.remove("R")
        if self._borders_layout == TableBordersLayout.NO_HORIZONTAL_LINES:
            if i > self._num_heading_rows:
                border.remove("T")
            if i != rows_count - 1:
                border.remove("B")
        if self._borders_layout == TableBordersLayout.HORIZONTAL_LINES:
            if rows_count == 1:
                return 0
            border = list("TB")
            if i == 0 and "T" in border:
                border.remove("T")
            elif i == rows_count - 1:
                border.remove("B")
        if self._borders_layout == TableBordersLayout.SINGLE_TOP_LINE:
            if rows_count == 1:
                return 0
            return "B" if i < self._num_heading_rows else 0
        return "".join(border)

    def _render_table_row(
        self, i, row_layout_info, cell_x_positions, fill=False, **kwargs
    ):
        row = self.rows[i]
        j = 0
        y = self._fpdf.y  # remember current y position, reset after each cell

        for cell in row.cells:
            self._render_table_cell(
                i,
                j,
                cell,
                row_height=self._line_height,
                cell_height_info=row_layout_info,
                cell_x_positions=cell_x_positions,
                fill=fill,
                **kwargs,
            )
            j += cell.colspan
            self._fpdf.set_y(y)  # restore y position after each cell

        self._fpdf.ln(row_layout_info.height)

    def _render_table_cell(
        self,
        i,
        j,
        cell,
        row_height,  # height of a row of text including line spacing
        fill=False,
        cell_height_info=None,  # full height of a cell, including padding, used to render borders and images
        cell_x_positions=None,  # x-positions of the individual columns, pre-calculated for speed. Only relevant when rendering
        **kwargs,
    ):
        # If cell_height_info is provided then we are rendering a cell
        # If cell_height_info is not provided then we are only here to figure out the height of the cell
        #
        # So this function is first called without cell_height_info to figure out the heights of all cells in a row
        # and then called again with cell_height to actually render the cells

        if cell_height_info is None:
            cell_height = None
            height_query_only = True
        else:
            cell_height = cell_height_info.height
            height_query_only = False

        page_break_text = False
        page_break_image = False

        # Get style and cell content:

        row = self.rows[i]
        col_width = self._get_col_width(i, j, cell.colspan)
        img_height = 0

        text_align = cell.align or self._text_align
        if not isinstance(text_align, (Align, str)):
            text_align = text_align[j]
        if i < self._num_heading_rows:
            style = self._headings_style
        elif j < self._num_index_cols:
            style = self._index_style
        else:
            style = cell.style or row.style
        if style and style.fill_color:
            fill = True
        elif (
            not fill
            and self._cell_fill_color
            and self._cell_fill_mode != TableCellFillMode.NONE
        ):
            if self._cell_fill_mode == TableCellFillMode.ALL:
                fill = True
            elif self._cell_fill_mode == TableCellFillMode.ROWS:
                fill = bool(i % 2)
            elif self._cell_fill_mode == TableCellFillMode.COLUMNS:
                fill = bool(j % 2)
        if fill and self._cell_fill_color and not (style and style.fill_color):
            style = (
                style.replace(fill_color=self._cell_fill_color)
                if style
                else FontFace(fill_color=self._cell_fill_color)
            )

        padding = Padding.new(cell.padding) if cell.padding else self._padding

        v_align = cell.v_align if cell.v_align else self._v_align

        # We can not rely on the actual x position of the cell. Notably in case of
        # empty cells or cells with an image only the actual x position is incorrect.
        # Instead, we calculate the x position based on the column widths of the previous columns

        # place cursor (required for images after images)

        if (
            height_query_only
        ):  # not rendering, cell_x_positions is not relevant (and probably not provided)
            cell_x = 0
        else:
            cell_x = cell_x_positions[j]

        self._fpdf.set_x(self._fpdf.l_margin + cell_x)

        # render cell border and background

        # if cell_height is defined, that means that we already know the size at which the cell will be rendered
        # so we can draw the borders now
        #
        # If cell_height is None then we're still in the phase of calculating the height of the cell meaning that
        # we do not need to set fonts & draw borders yet.

        if not height_query_only:
            x1 = self._fpdf.x
            y1 = self._fpdf.y
            x2 = (
                x1 + col_width
            )  # already includes gutter for cells spanning multiple columns
            y2 = y1 + cell_height

            draw_box_borders(
                self._fpdf,
                x1,
                y1,
                x2,
                y2,
                border=self.get_cell_border(i, j),
                fill_color=style.fill_color if fill else None,
            )

            # draw outer box if needed

            if self._outer_border_width:
                _remember_linewidth = self._fpdf.line_width
                self._fpdf.set_line_width(self._outer_border_width)

                if i == 0:
                    self._fpdf.line(x1, y1, x2, y1)
                if i == len(self.rows) - 1:
                    self._fpdf.line(x1, y2, x2, y2)
                if j == 0:
                    self._fpdf.line(x1, y1, x1, y2)
                if j == len(row.cells) - 1:
                    self._fpdf.line(x2, y1, x2, y2)

                self._fpdf.set_line_width(_remember_linewidth)

        # render image

        if cell.img:
            x, y = self._fpdf.x, self._fpdf.y

            # if cell_height is None or width is given then call image with h=0
            # calling with h=0 means that the image will be rendered with an auto determined height
            auto_height = cell.img_fill_width or cell_height is None
            cell_border_line_width = self._fpdf.line_width

            # apply padding
            self._fpdf.x += padding.left + cell_border_line_width / 2
            self._fpdf.y += padding.top + cell_border_line_width / 2

            image = self._fpdf.image(
                cell.img,
                w=col_width - padding.left - padding.right - cell_border_line_width,
                h=0
                if auto_height
                else cell_height
                - padding.top
                - padding.bottom
                - cell_border_line_width,
                keep_aspect_ratio=True,
                link=cell.link,
            )

            img_height = (
                image.rendered_height
                + padding.top
                + padding.bottom
                + cell_border_line_width
            )

            if img_height + y > self._fpdf.page_break_trigger:
                page_break_image = True

            self._fpdf.set_xy(x, y)

        # render text

        if cell.text:
            dy = 0

            if cell_height is not None:
                actual_text_height = cell_height_info.rendered_height[j]

                if v_align == VAlign.M:
                    dy = (cell_height - actual_text_height) / 2
                elif v_align == VAlign.B:
                    dy = cell_height - actual_text_height

            self._fpdf.y += dy

            with self._fpdf.use_font_face(style):
                page_break_text, cell_height = self._fpdf.multi_cell(
                    w=col_width,
                    h=row_height,
                    text=cell.text,
                    max_line_height=self._line_height,
                    border=0,
                    align=text_align,
                    new_x="RIGHT",
                    new_y="TOP",
                    fill=False,  # fill is already done above
                    markdown=self._markdown,
                    output=MethodReturnValue.PAGE_BREAK | MethodReturnValue.HEIGHT,
                    wrapmode=self._wrapmode,
                    padding=padding,
                    **kwargs,
                )

            self._fpdf.y -= dy
        else:
            cell_height = 0

        do_pagebreak = page_break_text or page_break_image

        return do_pagebreak, img_height, cell_height

    def _get_col_width(self, i, j, colspan=1):
        """Gets width of a column in a table, this excludes the outer gutter (outside the table) but includes the inner gutter
        between columns if the cell spans multiple columns."""

        cols_count = self.rows[i].cols_count
        width = self._width - (cols_count - 1) * self._gutter_width

        gutter_within_cell = max((colspan - 1) * self._gutter_width, 0)

        if not self._col_widths:
            return colspan * (width / cols_count) + gutter_within_cell
        if isinstance(self._col_widths, Number):
            return colspan * self._col_widths + gutter_within_cell
        if j >= len(self._col_widths):
            raise ValueError(
                f"Invalid .col_widths specified: missing width for table() column {j + 1} on row {i + 1}"
            )
        col_width = 0
        for k in range(j, j + colspan):
            col_ratio = self._col_widths[k] / sum(self._col_widths)
            col_width += col_ratio * width
            if k != j:
                col_width += self._gutter_width
        return col_width

    def _get_row_layout_info(self, i):
        """
        Compute the cells heights & detect page jumps,
        but disable actual rendering by using FPDF._disable_writing()

        Text governs the height of a row, images are scaled accordingly.
        Except if there is no text, then the image height is used.

        """
        row = self.rows[i]
        dictated_heights_per_cell = []
        image_heights_per_cell = []

        rendered_height = {}  # as dict because j is not continuous in case of colspans
        any_page_break = False
        # pylint: disable=protected-access
        with self._fpdf._disable_writing():
            j = 0
            for cell in row.cells:
                page_break, image_height, text_height = self._render_table_cell(
                    i,
                    j,
                    cell,
                    row_height=self._line_height,
                )

                if cell.img_fill_width:
                    dictated_height = image_height
                else:
                    dictated_height = text_height

                # store the rendered height in the cell as info
                # Can not store in the cell as this is a frozen dataclass
                # so store in RowLayoutInfo instead
                rendered_height[j] = max(image_height, dictated_height)

                j += cell.colspan
                any_page_break = any_page_break or page_break

                image_heights_per_cell.append(image_height)
                dictated_heights_per_cell.append(dictated_height)

        # The text governs the row height, but if there is no text, then the image governs the row height
        row_height = (
            max(height for height in dictated_heights_per_cell)
            if dictated_heights_per_cell
            else 0
        )

        if row_height == 0:
            row_height = (
                max(height for height in image_heights_per_cell)
                if image_heights_per_cell
                else 0
            )

        return RowLayoutInfo(row_height, any_page_break, rendered_height)


class Row:
    "Object that `Table.row()` yields, used to build a row in a table"

    def __init__(self, fpdf):
        self._fpdf = fpdf
        self.cells = []
        self.style = fpdf.font_face()

    @property
    def cols_count(self):
        return sum(cell.colspan for cell in self.cells)

    @property
    def column_indices(self):
        columns_count = len(self.cells)
        collbl = 0
        indices = [collbl]
        for jj in range(columns_count - 1):
            collbl += self.cells[jj].colspan
            indices.append(collbl)
        return indices

    def cell(
        self,
        text="",
        align=None,
        v_align=None,
        style=None,
        img=None,
        img_fill_width=False,
        colspan=1,
        padding=None,
        link=None,
    ):
        """
        Adds a cell to the row.

        Args:
            text (str): string content, can contain several lines.
                In that case, the row height will grow proportionally.
            align (str, fpdf.enums.Align): optional text alignment.
            v_align (str, fpdf.enums.AlignV): optional vertical text alignment.
            style (fpdf.fonts.FontFace): optional text style.
            img: optional. Either a string representing a file path to an image,
                an URL to an image, an io.BytesIO, or a instance of `PIL.Image.Image`.
            img_fill_width (bool): optional, defaults to False. Indicates to render the image
                using the full width of the current table column.
            colspan (int): optional number of columns this cell should span.
            padding (tuple): optional padding (left, top, right, bottom) for the cell.
            link (str, int): optional link, either an URL or an integer returned by `FPDF.add_link`, defining an internal link to a page

        """
        if text and img:
            raise NotImplementedError(
                "fpdf2 currently does not support inserting text with an image in the same table cell."
                "Pull Requests are welcome to implement this 😊"
            )
        if not style:
            # We capture the current font settings:
            font_face = self._fpdf.font_face()
            if font_face != self.style:
                style = font_face
        cell = Cell(
            text, align, v_align, style, img, img_fill_width, colspan, padding, link
        )
        self.cells.append(cell)
        return cell


@dataclass(frozen=True)
class Cell:
    "Internal representation of a table cell"
    __slots__ = (  # RAM usage optimization
        "text",
        "align",
        "v_align",
        "style",
        "img",
        "img_fill_width",
        "colspan",
        "padding",
        "link",
    )
    text: str
    align: Optional[Union[str, Align]]
    v_align: Optional[Union[str, VAlign]]
    style: Optional[FontFace]
    img: Optional[str]
    img_fill_width: bool
    colspan: int
    padding: Optional[Union[int, tuple, type(None)]]
    link: Optional[Union[str, int]]

    def write(self, text, align=None):
        raise NotImplementedError("Not implemented yet")


def format_label_tuples(lbl, char=" "):
    """
    Formats columns and indexes to match DataFrame formatting.
    """
    indexes = [lbl[0]]
    for i, j in zip(lbl, lbl[1:]):
        next_label = []
        for i_, j_ in zip(i, j):
            if j_ == i_:
                next_label.append(char)
            else:
                next_label.append(j_)
        indexes.append(tuple(next_label))
    return indexes


def add_labels_to_data(data, indexes, columns, include_index: bool = True, char=" "):
    """Combines index and column labels with data for table output"""
    if include_index:
        index_header_padding = [tuple(char) * len(indexes[0])] * len(columns[0])
        formatted_indexes = format_label_tuples(indexes)
        new_values = []
        for i, v in zip(formatted_indexes, data):
            new_values.append(list(i) + list(v))
        formatted_columns = [
            list(c)
            for c in zip(*format_label_tuples(index_header_padding + list(columns)))
        ]
        new_data = formatted_columns + new_values

    else:
        formatted_columns = [list(c) for c in zip(*format_label_tuples(list(columns)))]
        new_data = formatted_columns + data.tolist()

    return new_data


def format_dataframe(df, include_index: bool = True):
    """Fully formats a Pandas dataframe for conversion into pdf"""
    data = df.map(str).values
    columns = df.columns
    indexes = df.index
    table_data = add_labels_to_data(data, indexes, columns, include_index=include_index)
    return table_data<|MERGE_RESOLUTION|>--- conflicted
+++ resolved
@@ -99,11 +99,7 @@
         padding=None,
         outer_border_width=None,
         num_heading_rows=1,
-<<<<<<< HEAD
         num_index_columns=0,
-=======
-        num_index_cols=0,
->>>>>>> b8e1489d
     ):
         """
         Args:
@@ -159,7 +155,7 @@
         self._width = fpdf.epw if width is None else width
         self._wrapmode = wrapmode
         self._num_heading_rows = num_heading_rows
-        self._num_index_cols = num_index_cols
+        self._num_index_cols = num_index_columns
         self.rows = []
         self.index_style = index_style
         self.num_index_columns = num_index_columns
