--- conflicted
+++ resolved
@@ -85,16 +85,11 @@
 from .sign import Signature
 from .svg import Percent, SVGObject
 from .syntax import DestinationXYZ, PDFDate
-<<<<<<< HEAD
 from .table import Table, get_padding_tuple, Padding
 from .util import (
     escape_parens,
     get_scale_factor,
 )
-=======
-from .table import Table
-from .util import get_scale_factor
->>>>>>> 5451b3b3
 
 # Public global variables:
 FPDF_VERSION = "2.7.5"
@@ -2828,17 +2823,12 @@
                 or transparent (`False`). Default value: False.
             link (str): optional link to add on the cell, internal
                 (identifier returned by `FPDF.add_link`) or external URL.
-            center (bool): **DEPRECATED since 2.5.1**: Use `align="C"` instead.
-            markdown (bool): enable minimal markdown-like markup to render part
-                of text as bold / italics / underlined. Default to False.
+            center (bool): center the cell horizontally on the page.
             padding (Padding or None): optional padding to apply to the cell content.
                 If padding for left and right is non-zero then c_margin is ignored.
 
         Returns: a boolean indicating if page break was triggered
         """
-        if center:
-            warnings.warn('Parameter "center" is deprecated, use "align" instead')
-
         if isinstance(border, int) and border not in (0, 1):
             warnings.warn(
                 'Integer values for "border" parameter other than 1 are currently ignored',
