--- conflicted
+++ resolved
@@ -3210,30 +3210,6 @@
         if not text:
             return tuple()
         prev_font_style = self.font_style
-<<<<<<< HEAD
-        styled_txt_frags = tuple(self._markdown_parse(text))
-        page = self.page
-        # We set the current to page to zero so that
-        # set_font() does not produce any text object on the stream buffer:
-        self.page = 0
-        if any("B" in frag.font_style for frag in styled_txt_frags):
-            # Ensuring bold font is supported:
-            self.set_font(style="B")
-        if any("I" in frag.font_style for frag in styled_txt_frags):
-            # Ensuring italics font is supported:
-            self.set_font(style="I")
-        if any("BI" in frag.font_style for frag in styled_txt_frags):
-            # Ensuring bold italics font is supported:
-            self.set_font(style="BI")
-        if any("" in frag.font_style for frag in styled_txt_frags):
-            # Ensuring base font is supported:
-            self.set_font(style="")
-        for frag in styled_txt_frags:
-            frag.font = self.fonts[frag.font_family + frag.font_style]
-        # Restoring initial style:
-        self.set_font(style=prev_font_style)
-        self.page = page
-=======
         if self.underline:
             prev_font_style += "U"
         styled_txt_frags = tuple(self._parse_chars(text, markdown))
@@ -3251,12 +3227,17 @@
             if any("I" in frag.font_style for frag in styled_txt_frags):
                 # Ensuring italics font is supported:
                 self.set_font(style="I")
+            if any("BI" in frag.font_style for frag in styled_txt_frags):
+                # Ensuring bold italics font is supported:
+                self.set_font(style="BI")
+            if any("" in frag.font_style for frag in styled_txt_frags):
+                # Ensuring base font is supported:
+                self.set_font(style="")
             for frag in styled_txt_frags:
                 frag.font = self.fonts[frag.font_family + frag.font_style]
             # Restoring initial style:
             self.set_font(style=prev_font_style)
             self.page = page
->>>>>>> 37182319
         return styled_txt_frags
 
     def get_fallback_font(self, char, style=""):
