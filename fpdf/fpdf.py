#!/usr/bin/env python
# ****************************************************************************
# * Software: FPDF for python                                                *
# * License:  LGPL v3.0+                                                     *
# *                                                                          *
# * Original Author (PHP):  Olivier PLATHEY 2004-12-31                       *
# * Ported to Python 2.4 by Max (maxpat78@yahoo.it) on 2006-05               *
# * Maintainer:  Mariano Reingart (reingart@gmail.com) et al since 2008 est. *
# * Maintainer:  David Alexander (daveankin@gmail.com) et al since 2017 est. *
# ****************************************************************************
"""fpdf module (in fpdf package housing FPDF class)

This module contains FPDF class inspiring this library.
The version number is updated here (above and below in variable).
"""

import errno
import hashlib
import io
import logging
import math
import os
import pickle
import re
import sys
import warnings
import zlib
from collections import defaultdict
from collections.abc import Sequence
from contextlib import contextmanager
from datetime import datetime
from enum import IntEnum
from functools import wraps
from pathlib import Path
from typing import Callable, NamedTuple, Optional, Union, List

from PIL import Image

from .actions import Action
from .errors import FPDFException, FPDFPageFormatException
from .fonts import fpdf_charwidths
from .image_parsing import get_img_info, load_image, SUPPORTED_IMAGE_FILTERS
from .outline import serialize_outline, OutlineSection
from .recorder import FPDFRecorder
from .structure_tree import MarkedContent, StructureTreeBuilder
from .ttfonts import TTFontFile
from .util import (
    enclose_in_parens,
    escape_parens,
    substr,
    get_scale_factor,
)
from .deprecation import WarnOnDeprecatedModuleAttributes
from .syntax import (
    create_dictionary_string as pdf_d,
    create_list_string as pdf_l,
    create_stream as pdf_stream,
    iobj_ref as pdf_ref,
    DestinationXYZ,
)

LOGGER = logging.getLogger(__name__)
HERE = Path(__file__).resolve().parent

# Global variables
FPDF_VERSION = "2.4.5"
FPDF_FONT_DIR = HERE / "font"

PAGE_FORMATS = {
    "a3": (841.89, 1190.55),
    "a4": (595.28, 841.89),
    "a5": (420.94, 595.28),
    "letter": (612, 792),
    "legal": (612, 1008),
}
LAYOUT_NAMES = {
    "single": "/SinglePage",
    "continuous": "/OneColumn",
    "two": "/TwoColumnLeft",
}
ZOOM_CONFIGS = {  # cf. section 8.2.1 "Destinations" of the 2006 PDF spec 1.7:
    "fullpage": ("/Fit",),
    "fullwidth": ("/FitH", "null"),
    "real": ("/XYZ", "null", "null", "1"),
}


class DocumentState(IntEnum):
    UNINITIALIZED = 0
    READY = 1  # page not started yet
    GENERATING_PAGE = 2
    CLOSED = 3  # EOF printed


class Annotation(NamedTuple):
    type: str
    x: int
    y: int
    width: int
    height: int
    contents: str = None
    link: Union[str, int] = None
    alt_text: Optional[str] = None
    action: Optional[Action] = None


class TitleStyle(NamedTuple):
    font_family: Optional[str] = None
    font_style: Optional[str] = None
    font_size_pt: Optional[int] = None
    color: Union[int, tuple] = None  # grey scale or (red, green, blue)
    underline: bool = False
    t_margin: Optional[int] = None
    l_margin: Optional[int] = None
    b_margin: Optional[int] = None


class ToCPlaceholder(NamedTuple):
    render_function: Callable
    start_page: int
    y: int
    pages: int = 1


class SubsetMap:
    """Holds a mapping of used characters and their position in the font's subset

    Characters that must be mapped on their actual unicode must be part of the
    `identities` list during object instanciation. These non-negative values should
    only appear once in the list. `pick()` can be used to get the characters
    corresponding position in the subset. If it's not yet part of the object, a new
    position is acquired automatically. This implementation always tries to return
    the lowest possible representation.
    """

    def __init__(self, identities: List[int]):
        super().__init__()
        self._next = 0

        # sort list to ease deletion once _next
        # becomes higher than first reservation
        self._reserved = sorted(identities)

        # int(x) to ensure values are integers
        self._map = {x: int(x) for x in self._reserved}

    def pick(self, unicode: int):
        if not unicode in self._map:
            while self._next in self._reserved:
                self._next += 1
                if self._next > self._reserved[0]:
                    del self._reserved[0]

            self._map[unicode] = self._next
            self._next += 1

        return self._map.get(unicode)

    def dict(self):
        return self._map.copy()


# Disabling this check due to the "format" parameter below:
# pylint: disable=redefined-builtin
def get_page_format(format, k=None):
    """Return page width and height size in points.

    Throws FPDFPageFormatException

    `format` can be either a 2-tuple or one of 'a3', 'a4', 'a5', 'letter', or
    'legal'.

    If format is a tuple, then the return value is the tuple's values
    given in the units specified on this document in the constructor,
    multiplied by the corresponding scale factor `k`, taken from instance
    variable `self.k`.

    If format is a string, the (width, height) tuple returned is in points.
    For a width and height of 8.5 * 11, 72 dpi is assumed, so the value
    returned is (8.5 * 72, 11 * 72), or (612, 792). Additional formats can be
    added by adding fields to the `fpdf.fpdf.PAGE_FORMATS` dictionary with a
    case insensitive key (the name of the new format) and 2-tuple value of
    (width, height) in dots per inch with a 72 dpi resolution.
    """
    if isinstance(format, str):
        format = format.lower()
        if format in PAGE_FORMATS:
            return PAGE_FORMATS[format]
        raise FPDFPageFormatException(format, unknown=True)

    if k is None:
        raise FPDFPageFormatException(format, one=True)

    try:
        return format[0] * k, format[1] * k
    except Exception as e:
        args = f"{format}, {k}"
        raise FPDFPageFormatException(f"Arguments must be numbers: {args}") from e


def load_cache(filename: Path):
    """Return unpickled object, or None if cache unavailable"""
    if not filename:
        return None
    try:
        return pickle.loads(filename.read_bytes())
    # File missing, unsupported pickle, etc
    except (OSError, ValueError):
        return None


def check_page(fn):
    """Decorator to protect drawing methods"""

    @wraps(fn)
    def wrapper(self, *args, **kwargs):
        if not self.page and not kwargs.get("split_only"):
            raise FPDFException("No page open, you need to call add_page() first")
        return fn(self, *args, **kwargs)

    return wrapper


class FPDF:
    "PDF Generation class"
    MARKDOWN_BOLD_MARKER = "**"
    MARKDOWN_ITALICS_MARKER = "__"
    MARKDOWN_UNDERLINE_MARKER = "--"

    def __init__(
        self, orientation="portrait", unit="mm", format="A4", font_cache_dir=True
    ):
        """
        Args:
            orientation (str): possible values are "portrait" (can be abbreviated "P")
                or "landscape" (can be abbreviated "L"). Default to "portrait".
            unit (str, int, float): possible values are "pt", "mm", "cm", "in", or a number.
                A point equals 1/72 of an inch, that is to say about 0.35 mm (an inch being 2.54 cm).
                This is a very common unit in typography; font sizes are expressed in this unit.
                If given a number, then it will be treated as the number of points per unit.  (eg. 72 = 1 in)
                Default to "mm".
            format (str): possible values are "a3", "a4", "a5", "letter", "legal" or a tuple
                (width, height) expressed in the given unit. Default to "a4".
            font_cache_dir (Path or str): directory where pickle files
                for TTF font files are kept.
                `None` disables font chaching.
                The default is `True`, meaning the current folder.
        """
        # Initialization of properties
        self.offsets = {}  # array of object offsets
        self.page = 0  # current page number
        self.n = 2  # current object number
        self.buffer = bytearray()  # buffer holding in-memory PDF
        # Associative array from page number to dicts containing pages and metadata:
        self.pages = {}
        self.state = DocumentState.UNINITIALIZED  # current document state
        self.fonts = {}  # array of used fonts
        self.font_files = {}  # array of font files
        self.diffs = {}  # array of encoding differences
        self.images = {}  # array of used images
        self.annots = defaultdict(list)  # map page numbers to arrays of Annotations
        self.links = {}  # array of Destination
        self.in_footer = 0  # flag set when processing footer
        self.lasth = 0  # height of last cell printed
        self.current_font = {}  # current font
        self.font_family = ""  # current font family
        self.font_style = ""  # current font style
        self.font_size_pt = 12  # current font size in points
        self.font_stretching = 100  # current font stretching
        self.str_alias_nb_pages = "{nb}"
        self.underline = 0  # underlining flag
        self.draw_color = "0 G"
        self.fill_color = "0 g"
        self.text_color = "0 g"
        self.dash_pattern = "[] 0 d"
        self.ws = 0  # word spacing
        self.angle = 0  # used by deprecated method: rotate()
        self.font_cache_dir = font_cache_dir
        self.xmp_metadata = None
        self.image_filter = "AUTO"
        self.page_duration = 0  # optional pages display duration, cf. add_page()
        self.page_transition = None  # optional pages transition, cf. add_page()
        self.allow_images_transparency = True
        # Do nothing by default. Allowed values: 'WARN', 'DOWNSCALE':
        self.oversized_images = None
        self.oversized_images_ratio = 2  # number of pixels per UserSpace point
        self._rotating = 0  # counting levels of nested rotation contexts
        self._markdown_leak_end_style = False
        # Only set if XMP metadata is added to the document:
        self._xmp_metadata_obj_id = None
        self.struct_builder = StructureTreeBuilder()
        self._struct_parents_id_per_page = {}  # {page_object_id -> StructParent(s) ID}
        # Only set if a Structure Tree is added to the document:
        self._struct_tree_root_obj_id = None
        self._outlines_obj_id = None
        self._toc_placeholder = None  # ToCPlaceholder
        self._outline = []  # list of OutlineSection
        self.section_title_styles = {}  # level -> TitleStyle

        # Standard fonts
        self.core_fonts = {
            "courier": "Courier",
            "courierB": "Courier-Bold",
            "courierI": "Courier-Oblique",
            "courierBI": "Courier-BoldOblique",
            "helvetica": "Helvetica",
            "helveticaB": "Helvetica-Bold",
            "helveticaI": "Helvetica-Oblique",
            "helveticaBI": "Helvetica-BoldOblique",
            "times": "Times-Roman",
            "timesB": "Times-Bold",
            "timesI": "Times-Italic",
            "timesBI": "Times-BoldItalic",
            "symbol": "Symbol",
            "zapfdingbats": "ZapfDingbats",
        }
        self.core_fonts_encoding = "latin-1"
        # Replace these fonts with these core fonts
        self.font_aliases = {
            "arial": "helvetica",
            "couriernew": "courier",
            "timesnewroman": "times",
        }
        # Scale factor
        self.k = get_scale_factor(unit)

        self.dw_pt, self.dh_pt = get_page_format(format, self.k)
        self._set_orientation(orientation, self.dw_pt, self.dh_pt)
        self.def_orientation = self.cur_orientation
        self.font_size = self.font_size_pt / self.k

        # Page spacing
        # Page margins (1 cm)
        margin = (7200 / 254) / self.k
        self.x, self.y, self.l_margin, self.t_margin = 0, 0, 0, 0
        self.set_margins(margin, margin)
        self.x, self.y = self.l_margin, self.t_margin
        self.c_margin = margin / 10.0  # Interior cell margin (1 mm)
        self.line_width = 0.567 / self.k  # line width (0.2 mm)
        # sets self.auto_page_break, self.b_margin & self.page_break_trigger:
        self.set_auto_page_break(True, 2 * margin)
        self.set_display_mode("fullwidth")  # Full width display mode
        self.compress = True  # Enable compression by default
        self.pdf_version = "1.3"  # Set default PDF version No.

    @property
    def unifontsubset(self):
        return self.current_font.get("type") == "TTF"

    @property
    def epw(self):
        """
        Effective page width: the page width minus its horizontal margins.
        """
        return self.w - self.l_margin - self.r_margin

    @property
    def eph(self):
        """
        Effective page height: the page height minus its vertical margins.
        """
        return self.h - self.t_margin - self.b_margin

    def set_margin(self, margin):
        """
        Sets the document right, left, top & bottom margins to the same value.

        Args:
            margin (int): margin in the unit specified to FPDF constructor
        """
        self.set_margins(margin, margin)
        self.set_auto_page_break(self.auto_page_break, margin)

    def set_margins(self, left, top, right=-1):
        """
        Sets the document left, top & optionaly right margins to the same value.
        By default, they equal 1 cm.
        Also sets the current FPDF.y on the page to this minimum vertical position.

        Args:
            left (int): left margin in the unit specified to FPDF constructor
            top (int): top margin in the unit specified to FPDF constructor
            right (int): optional right margin in the unit specified to FPDF constructor
        """
        self.set_left_margin(left)
        if self.y < top or self.y == self.t_margin:
            self.y = top
        self.t_margin = top
        if right == -1:
            right = left
        self.r_margin = right

    def set_left_margin(self, margin):
        """
        Sets the document left margin.
        Also sets the current FPDF.x on the page to this minimum horizontal position.

        Args:
            margin (int): margin in the unit specified to FPDF constructor
        """
        if self.x < margin or self.x == self.l_margin:
            self.x = margin
        self.l_margin = margin

    def set_top_margin(self, margin):
        """
        Sets the document top margin.

        Args:
            margin (int): margin in the unit specified to FPDF constructor
        """
        self.t_margin = margin

    def set_right_margin(self, margin):
        """
        Sets the document right margin.

        Args:
            margin (int): margin in the unit specified to FPDF constructor
        """
        self.r_margin = margin

    def set_auto_page_break(self, auto, margin=0):
        """
        Set auto page break mode and triggering bottom margin.
        By default, the mode is on and the bottom margin is 2 cm.

        Args:
            auto (bool): enable or disable this mode
            margin (int): optional bottom margin (distance from the bottom of the page)
                in the unit specified to FPDF constructor
        """
        self.auto_page_break = auto
        self.b_margin = margin
        self.page_break_trigger = self.h - self.b_margin

    def _set_orientation(self, orientation, page_width_pt, page_height_pt):
        orientation = orientation.lower()
        if orientation in ("p", "portrait"):
            self.cur_orientation = "P"
            self.w_pt = page_width_pt
            self.h_pt = page_height_pt
        elif orientation in ("l", "landscape"):
            self.cur_orientation = "L"
            self.w_pt = page_height_pt
            self.h_pt = page_width_pt
        else:
            raise FPDFException(f"Incorrect orientation: {orientation}")
        self.w = self.w_pt / self.k
        self.h = self.h_pt / self.k

    def set_display_mode(self, zoom, layout="continuous"):
        """
        Defines the way the document is to be displayed by the viewer.

        It allows to set tje zoom level: pages can be displayed entirely on screen,
        occupy the full width of the window, use the real size,
        be scaled by a specific zooming factor or use the viewer default (configured in its Preferences menu).

        The page layout can also be specified: single page at a time, continuous display, two columns or viewer default.

        Args:
            zoom: either "fullpage", "fullwidth", "real", "default",
                or a number indicating the zooming factor to use, interpreted as a percentage.
                The zoom level set by default is "default".
            layout (str): either "single", "continuous", "two" or "default",
                meaning to use the viewer default mode.
                The layout set by default is "default",
                and this method default value is "continuous".
        """
        if zoom in ZOOM_CONFIGS or not isinstance(zoom, str):
            self.zoom_mode = zoom
        elif zoom != "default":
            raise FPDFException(f"Incorrect zoom display mode: {zoom}")

        if layout in LAYOUT_NAMES:
            self.layout_mode = layout
        elif layout != "default":
            raise FPDFException(f"Incorrect layout display mode: {layout}")

    def set_compression(self, compress):
        """
        Activates or deactivates page compression.

        When activated, the internal representation of each page is compressed
        using the zlib/deflate method (FlateDecode), which leads to a compression ratio
        of about 2 for the resulting document.

        Page compression is enabled by default.

        Args:
            compress (bool): indicates if compression should be enabled
        """
        self.compress = compress

    def set_title(self, title):
        """
        Defines the title of the document.

        Args:
            title (str): the title
        """
        self.title = title

    def set_lang(self, lang):
        """
        A language identifier specifying the natural language for all text in the document
        except where overridden by language specifications for structure elements or marked content.
        A language identifier can either be the empty text string, to indicate that the language is unknown,
        or a Language-Tag as defined in RFC 3066, "Tags for the Identification of Languages".

        Args:
            lang (str): the document main language
        """
        self.lang = lang

    def set_subject(self, subject):
        """
        Defines the subject of the document.

        Args:
            subject (str): the document main subject
        """
        self.subject = subject

    def set_author(self, author):
        """
        Defines the author of the document.

        Args:
            author(str): the name of the author
        """
        self.author = author

    def set_keywords(self, keywords):
        """
        Associate keywords with the document

        Args:
            keywords (str): a space-separated list of words
        """
        self.keywords = keywords

    def set_creator(self, creator):
        """
        Defines the creator of the document.
        This is typically the name of the application that generates the PDF.

        Args:
            creator (str): name of the PDF creator
        """
        self.creator = creator

    def set_producer(self, producer):
        """Producer of document"""
        self.producer = producer

    def set_creation_date(self, date=None):
        """Sets Creation of Date time, or current time if None given."""
        self.creation_date = datetime.now() if date is None else date

    def set_xmp_metadata(self, xmp_metadata):
        if "<?xpacket" in xmp_metadata[:50]:
            raise ValueError(
                "fpdf2 already performs XMP metadata wrapping in a <?xpacket> tag"
            )
        self.xmp_metadata = xmp_metadata

    def set_doc_option(self, opt, value):
        """
        Defines a document option.

        Args:
            opt (str): name of the option to set
            value (str) option value

        .. deprecated:: 2.4.0
            Simply set the `core_fonts_encoding` property as a replacement.
        """
        warnings.warn(
            "set_doc_option() is deprecated. "
            "Simply set the `core_fonts_encoding` property as a replacement.",
            PendingDeprecationWarning,
        )
        if opt != "core_fonts_encoding":
            raise FPDFException(f'Unknown document option "{opt}"')
        self.core_fonts_encoding = value

    def set_image_filter(self, image_filter):
        """
        Args:
            image_filter (str): name of a support image filter or "AUTO",
                meaning to use the best image filter given the images provided.
        """
        if image_filter not in SUPPORTED_IMAGE_FILTERS:
            raise ValueError(
                f"'{image_filter}' is not a supported image filter: {''.join(SUPPORTED_IMAGE_FILTERS)}"
            )
        self.image_filter = image_filter

    def alias_nb_pages(self, alias="{nb}"):
        """
        Defines an alias for the total number of pages.
        It will be substituted as the document is closed.

        This is useful to insert the number of pages of the document
        at a time when this number is not known by the program.

        This substitution can be disabled for performances reasons, by caling `alias_nb_pages(None)`.

        Args:
            alias (str): the alias. Defaults to "{nb}".

        Notes
        -----

        When using this feature with the `cell` / `multicell` methods,
        or the `underline` attribute of `FPDF` class,
        the width of the text rendered will take into account the alias length,
        not the length of the "actual number of pages" string,
        which can causes slight positioning differences.
        """
        self.str_alias_nb_pages = alias

    def open(self):
        """
        Starts the generation of the PDF document.
        It is not necessary to call it explicitly because `add_page()` does it automatically.

        Notes
        -----

        This method does not add any page.
        """
        self.state = DocumentState.READY

    def close(self):
        """
        Terminates the PDF document.

        It is not necessary to call this method explicitly because `output()` does it automatically.
        If the document contains no page, `add_page()` is called to prevent from generating an invalid document.
        """
        if self.state == DocumentState.CLOSED:
            return
        if self.page == 0:
            self.add_page()

        # Page footer
        self.in_footer = 1
        self.footer()
        self.in_footer = 0

        self._endpage()  # close page
        self._enddoc()  # close document

    def add_page(
        self, orientation="", format="", same=False, duration=0, transition=None
    ):
        """
        Adds a new page to the document.
        If a page is already present, the `footer()` method is called first.
        Then the page  is added, the current position is set to the top-left corner,
        with respect to the left and top margins, and the `header()` method is called.

        Args:
            orientation (str): "portrait" (can be abbreviated "P")
                or "landscape" (can be abbreviated "L"). Default to "portrait".
            format (str): "a3", "a4", "a5", "letter", "legal" or a tuple
                (width, height). Default to "a4".
            same (bool): indicates to use the same page format as the previous page.
                Default to False.
            duration (float): optional page’s display duration, i.e. the maximum length of time,
                in seconds, that the page is displayed in presentation mode,
                before the viewer application automatically advances to the next page.
                Can be configured globally through the `page_duration` FPDF property.
                As of june 2021, onored by Adobe Acrobat reader, but ignored by Sumatra PDF reader.
            transition (Transition child class): optional visual transition to use when moving
                from another page to the given page during a presentation.
                Can be configured globally through the `page_transition` FPDF property.
                As of june 2021, onored by Adobe Acrobat reader, but ignored by Sumatra PDF reader.
        """
        if self.state == DocumentState.CLOSED:
            raise FPDFException(
                "A page cannot be added on a closed document, after calling output()"
            )
        if self._rotating:
            raise FPDFException(".add_page() should not be called inside .rotation()")
        if self.state == DocumentState.UNINITIALIZED:
            self.open()
        family = self.font_family
        style = f"{self.font_style}U" if self.underline else self.font_style
        size = self.font_size_pt
        lw = self.line_width
        dc = self.draw_color
        fc = self.fill_color
        tc = self.text_color
        stretching = self.font_stretching
        if self.page > 0:
            # Page footer
            self.in_footer = 1
            self.footer()
            self.in_footer = 0
            # close page
            self._endpage()

        # Start new page
        self._beginpage(
            orientation,
            format,
            same,
            duration or self.page_duration,
            transition or self.page_transition,
        )
        self._out("2 J")  # Set line cap style to square
        self.line_width = lw  # Set line width
        self._out(f"{lw * self.k:.2f} w")

        # Set font
        if family:
            self.set_font(family, style, size)

        # Set colors
        self.draw_color = dc
        if dc != "0 G":
            self._out(dc)
        self.fill_color = fc
        if fc != "0 g":
            self._out(fc)
        self.text_color = tc

        # BEGIN Page header
        self.header()

        if self.line_width != lw:  # Restore line width
            self.line_width = lw
            self._out(f"{lw * self.k:.2f} w")

        if family:
            self.set_font(family, style, size)  # Restore font

        if self.draw_color != dc:  # Restore colors
            self.draw_color = dc
            self._out(dc)
        if self.fill_color != fc:
            self.fill_color = fc
            self._out(fc)
        self.text_color = tc

        if stretching != 100:  # Restore stretching
            self.set_stretching(stretching)
        # END Page header

    def header(self):
        """
        Header to be implemented in your own inherited class

        This is automatically called by `add_page()`
        and should not be called directly by the user application.
        The default implementation performs nothing: you have to override this method
        in a subclass to implement your own rendering logic.
        """

    def footer(self):
        """
        Footer to be implemented in your own inherited class.

        This is automatically called by `add_page()` and `close()`
        and should not be called directly by the user application.
        The default implementation performs nothing: you have to override this method
        in a subclass to implement your own rendering logic.
        """

    def page_no(self):
        """Get the current page number"""
        return self.page

    def set_draw_color(self, r, g=-1, b=-1):
        """
        Defines the color used for all stroking operations (lines, rectangles and cell borders).
        It can be expressed in RGB components or grey scale.
        The method can be called before the first page is created and the value is retained from page to page.

        Args:
            r (int): if `g` and `b` are given, this indicates the red component.
                Else, this indicates the grey level. The value must be between 0 and 255.
            g (int): green component (between 0 and 255)
            b (int): blue component (between 0 and 255)
        """
        if self._rotating:
            raise FPDFException(
                ".set_draw_color() should not be called inside .rotation()"
            )
        if (r == 0 and g == 0 and b == 0) or g == -1:
            self.draw_color = f"{r / 255:.3f} G"
        else:
            self.draw_color = f"{r / 255:.3f} {g / 255:.3f} {b / 255:.3f} RG"
        if self.page > 0:
            self._out(self.draw_color)

    def set_fill_color(self, r, g=-1, b=-1):
        """
        Defines the color used for all filling operations (filled rectangles and cell backgrounds).
        It can be expressed in RGB components or grey scale.
        The method can be called before the first page is created and the value is retained from page to page.

        Args:
            r (int): if `g` and `b` are given, this indicates the red component.
                Else, this indicates the grey level. The value must be between 0 and 255.
            g (int): green component (between 0 and 255)
            b (int): blue component (between 0 and 255)
        """
        if self._rotating:
            raise FPDFException(
                ".set_fill_color() should not be called inside .rotation()"
            )
        if (r == 0 and g == 0 and b == 0) or g == -1:
            self.fill_color = f"{r / 255:.3f} g"
        else:
            self.fill_color = f"{r / 255:.3f} {g / 255:.3f} {b / 255:.3f} rg"
        if self.page > 0:
            self._out(self.fill_color)

    def set_text_color(self, r, g=-1, b=-1):
        """
        Defines the color used for text.
        It can be expressed in RGB components or grey scale.
        The method can be called before the first page is created and the value is retained from page to page.

        Args:
            r (int): if `g` and `b` are given, this indicates the red component.
                Else, this indicates the grey level. The value must be between 0 and 255.
            g (int): green component (between 0 and 255)
            b (int): blue component (between 0 and 255)
        """
        if self._rotating:
            raise FPDFException(
                ".set_text_color() should not be called inside .rotation()"
            )
        if (r == 0 and g == 0 and b == 0) or g == -1:
            self.text_color = f"{r / 255:.3f} g"
        else:
            self.text_color = f"{r / 255:.3f} {g / 255:.3f} {b / 255:.3f} rg"

    def get_string_width(self, s, normalized=False, markdown=False):
        """
        Returns the length of a string in user unit. A font must be selected.
        The value is calculated with stretching and spacing.

        Args:
            s (str): the string whose length is to be computed.
            normalized (bool): whether normalization needs to be performed on the input string.
            markdown (bool): indicates if basic markdown support is enabled
        """
        # normalized is parameter for internal use
        s = s if normalized else self.normalize_text(s)
        w = 0
        for txt_frag, style, _ in (
            self._markdown_parse(s)
            if markdown
            else ((s, self.font_style, bool(self.underline)),)
        ):
            font = self.fonts[self.font_family + style]
            if self.unifontsubset:
                for char in s:
                    w += _char_width(font, ord(char))
            else:
                w += sum(_char_width(font, char) for char in txt_frag)
        if self.font_stretching != 100:
            w *= self.font_stretching / 100
        return w * self.font_size / 1000

    def set_line_width(self, width):
        """
        Defines the line width of all stroking operations (lines, rectangles and cell borders).
        By default, the value equals 0.2 mm.
        The method can be called before the first page is created and the value is retained from page to page.

        Args:
            width (int): the width in user unit
        """
        if self._rotating:
            raise FPDFException(
                ".set_line_width() should not be called inside .rotation()"
            )
        self.line_width = width
        if self.page > 0:
            self._out(f"{width * self.k:.2f} w")

    def set_dash_pattern(self, dash=0, gap=0, phase=0):
        """
        Set the current dash pattern for lines and curves.

        Args:
            dash (float >= 0):
                The length of the dashes in current units.

            gap (float >= 0):
                The length of the gaps between dashes in current units.
                If omitted, the dash length will be used.

            phase (float >= 0):
                Where in the sequence to start drawing.

        Omitting 'dash' (= 0) resets the pattern to a solid line.
        """
        if not (isinstance(dash, (int, float)) and dash >= 0):
            raise ValueError("Dash length must be zero or a positive number.")
        if not (isinstance(gap, (int, float)) and gap >= 0):
            raise ValueError("gap length must be zero or a positive number.")
        if not (isinstance(phase, (int, float)) and phase >= 0):
            raise ValueError("Phase must be zero or a positive number.")
        if self._rotating:
            raise FPDFException(
                ".set_dash_pattern() should not be called inside .rotation()"
            )
        if dash:
            if gap:
                dstr = f"[{dash * self.k:.3f} {gap * self.k:.3f}] {phase *self.k:.3f} d"
            else:
                dstr = f"[{dash * self.k:.3f}] {phase *self.k:.3f} d"
        else:
            dstr = "[] 0 d"
        if dstr != self.dash_pattern:
            self.dash_pattern = dstr
            self._out(dstr)

    @check_page
    def line(self, x1, y1, x2, y2):
        """
        Draw a line between two points.

        Args:
            x1 (int): Abscissa of first point
            y1 (int): Ordinate of first point
            x2 (int): Abscissa of second point
            y2 (int): Ordinate of second point
        """
        self._out(
            f"{x1 * self.k:.2f} {(self.h - y1) * self.k:.2f} m {x2 * self.k:.2f} "
            f"{(self.h - y2) * self.k:.2f} l S"
        )

    @check_page
    def polyline(self, point_list, fill=False, polygon=False):
        """
        Draws lines between two or more points.

        Args:
            point_list (list of tuples): List of Abscissa and Ordinate of
                                        segments that should be drawn
            fill (bool): If true then polyline should be filled
            polygon (bool): If true, close path before stroking
        """
        operator = "m"
        for point in point_list:
            self._out(
                f"{point[0] * self.k:.2f} {(self.h - point[1]) * self.k:.2f} {operator}"
            )
            operator = "l"
        if polygon:
            self._out(" h ")
        if fill:
            self._out(" B ")
        else:
            self._out(" S ")

    @check_page
    def polygon(self, point_list, fill=False):
        """
        Outputs a polygon defined by three or more points.

        Args:
            point_list (list of tuples): List of Abscissa and Ordinate of
                                        polygon that should be drawn
            fill (bool): If true polygon will be filled
        """
        self.polyline(point_list, fill=fill, polygon=True)

    @check_page
    def dashed_line(self, x1, y1, x2, y2, dash_length=1, space_length=1):
        """
        Draw a dashed line between two points.
        **DEPRECATED** 2.4.6
        - use set_dash_pattern() and the normal drawing operations instead

        Args:
            x1 (int): Abscissa of first point
            y1 (int): Ordinate of first point
            x2 (int): Abscissa of second point
            y2 (int): Ordinate of second point
            dash_length (int): Length of the dash
            space_length (int): Length of the space between 2 dashes
        """
        warnings.warn(
            "dashed_line() is deprecated, and will be removed in a future release. "
            "Use set_dash_pattern() and the normal drawing operations instead.",
            PendingDeprecationWarning,
        )
        self.set_dash_pattern(dash_length, space_length)
        self.line(x1, y1, x2, y2)
        self.set_dash_pattern()

    @check_page
    def rect(self, x, y, w, h, style=None):
        """
        Outputs a rectangle.
        It can be drawn (border only), filled (with no border) or both.

        Args:
            x (int): Abscissa of upper-left bounging box.
            y (int): Ordinate of upper-left bounging box.
            w (int): Width.
            h (int): Height.
            style (int): Style of rendering. Possible values are:
                * `D` or empty string: draw border. This is the default value.
                * `F`: fill
                * `DF` or `FD`: draw and fill
        """
        op = _style_to_operator(style)
        self._out(
            f"{x * self.k:.2f} {(self.h - y) * self.k:.2f} {w * self.k:.2f} "
            f"{-h * self.k:.2f} re {op}"
        )

    @check_page
    def ellipse(self, x, y, w, h, style=None):
        """
        Outputs an ellipse.
        It can be drawn (border only), filled (with no border) or both.

        Args:
            x (int): Abscissa of upper-left bounging box.
            y (int): Ordinate of upper-left bounging box.
            w (int): Width.
            h (int): Height.
            style (int): Style of rendering. Possible values are:
                * `D` or empty string: draw border. This is the default value.
                * `F`: fill
                * `DF` or `FD`: draw and fill
        """
        op = _style_to_operator(style)

        cx = x + w / 2
        cy = y + h / 2
        rx = w / 2
        ry = h / 2

        lx = 4 / 3 * (math.sqrt(2) - 1) * rx
        ly = 4 / 3 * (math.sqrt(2) - 1) * ry

        self._out(
            (
                f"{(cx + rx) * self.k:.2f} {(self.h - cy) * self.k:.2f} m "
                f"{(cx + rx) * self.k:.2f} {(self.h - cy + ly) * self.k:.2f} "
                f"{(cx + lx) * self.k:.2f} {(self.h - cy + ry) * self.k:.2f} "
                f"{cx * self.k:.2f} {(self.h - cy + ry) * self.k:.2f} c"
            )
        )
        self._out(
            (
                f"{(cx - lx) * self.k:.2f} {(self.h - cy + ry) * self.k:.2f} "
                f"{(cx - rx) * self.k:.2f} {(self.h - cy + ly) * self.k:.2f} "
                f"{(cx - rx) * self.k:.2f} {(self.h - cy) * self.k:.2f} c"
            )
        )
        self._out(
            (
                f"{(cx - rx) * self.k:.2f} {(self.h - cy - ly) * self.k:.2f} "
                f"{(cx - lx) * self.k:.2f} {(self.h - cy - ry) * self.k:.2f} "
                f"{cx * self.k:.2f} {(self.h - cy - ry) * self.k:.2f} c"
            )
        )
        self._out(
            (
                f"{(cx + lx) * self.k:.2f} {(self.h - cy - ry) * self.k:.2f} "
                f"{(cx + rx) * self.k:.2f} {(self.h - cy - ly) * self.k:.2f} "
                f"{(cx + rx) * self.k:.2f} {(self.h - cy) * self.k:.2f} c {op}"
            )
        )

    @check_page
    def circle(self, x, y, r, style=None):
        """
        Outputs a circle.
        It can be drawn (border only), filled (with no border) or both.

        Args:
            x (int): Abscissa of upper-left bounging box.
            y (int): Ordinate of upper-left bounging box.
            r (int): Radius of the circle.
            style (int): Style of rendering. Possible values are:
                * `D` or None: draw border. This is the default value.
                * `F`: fill
                * `DF` or `FD`: draw and fill
        """
        self.ellipse(x, y, r, r, style)

    @check_page
<<<<<<< HEAD
    def regular_polygon(self, x, y, numSides, polyWidth, rotateDegrees=0, style=None):
        """
        Outputs a regular polygon with n sides
        It can be rotated
        Style can also be applied (fill, border...)
=======
    def arc(
        self,
        x,
        y,
        a,
        start_angle,
        end_angle,
        b=None,
        inclination=0,
        clockwise=False,
        start_from_center=False,
        end_at_center=False,
        style=None,
    ):
        """
        Outputs an arc.
        It can be drawn (border only), filled (with no border) or both.
>>>>>>> eb187c1c

        Args:
            x (int): Abscissa of upper-left bounging box.
            y (int): Ordinate of upper-left bounging box.
<<<<<<< HEAD
            numSides (int): Number of sides for polygon.
            polyWidth (int): width of the polygon.
            rotateDegrees (int): degree amount to rotate polygon. (can be left blank)
            style (int): Style of rendering. Possible values are: (can be left blank)
                * `D` or None: draw border. This is the default value.
                * `F`: fill
                * `DF` or `FD`: draw and fill

        """
        radius = polyWidth / 2
        centerX = x + radius
        centerY = y - radius
        #center point is (centerX, centerY)
        points = []
        i = 1
        for i in range(1,numSides+1):
            point = centerX + radius*math.cos(math.radians((360/numSides)*i)+math.radians(rotateDegrees)), centerY + radius*math.sin(math.radians((360/numSides)*i)+math.radians(rotateDegrees))
            points.append(point)
            i += 1
        #creates list of touples containing cordinate points of vertices 

        self.polygon(points, style)
        #passes points through polygon function

=======
            a (int): Semi-major axis diameter.
            b (int): Semi-minor axis diameter, if None, equals to a (default: None).
            start_angle (int): Start angle of the arc (in degrees).
            end_angle (int): End angle of the arc (in degrees).
            inclination (int): Inclination of the arc in respect of the x-axis (default: 0).
            clockwise (bool): Way of drawing the arc (True: clockwise, False: counterclockwise) (default: False).
            start_from_center (bool): Start drawing from the center of the circle (default: False).
            end_at_center (bool): End drawing at the center of the circle (default: False).
            style (int): Style of rendering. Possible values are:
                * `D` or None: draw border. This is the default value.
                * `F`: fill
                * `DF` or `FD`: draw and fill
        """
        op = _style_to_operator(style)

        if b is None:
            b = a

        a /= 2
        b /= 2

        cx = x + a
        cy = y + b

        # Functions used only to construct other points of the bezier curve
        def deg_to_rad(deg):
            return deg * math.pi / 180

        def angle_to_param(angle):
            angle = deg_to_rad(angle % 360)
            eta = math.atan2(math.sin(angle) / b, math.cos(angle) / a)

            if eta < 0:
                eta += 2 * math.pi
            return eta

        theta = deg_to_rad(inclination)
        cos_theta = math.cos(theta)
        sin_theta = math.sin(theta)

        def evaluate(eta):
            a_cos_eta = a * math.cos(eta)
            b_sin_eta = b * math.sin(eta)

            return [
                cx + a_cos_eta * cos_theta - b_sin_eta * sin_theta,
                cy + a_cos_eta * sin_theta + b_sin_eta * cos_theta,
            ]

        def derivative_evaluate(eta):
            a_sin_eta = a * math.sin(eta)
            b_cos_eta = b * math.cos(eta)

            return [
                -a_sin_eta * cos_theta - b_cos_eta * sin_theta,
                -a_sin_eta * sin_theta + b_cos_eta * cos_theta,
            ]

        # Calculating start_eta and end_eta so that
        #   start_eta < end_eta   <= start_eta + 2*PI if counterclockwise
        #   end_eta   < start_eta <= end_eta + 2*PI   if clockwise
        start_eta = angle_to_param(start_angle)
        end_eta = angle_to_param(end_angle)

        if not clockwise and end_eta <= start_eta:
            end_eta += 2 * math.pi
        elif clockwise and end_eta >= start_eta:
            start_eta += 2 * math.pi

        start_point = evaluate(start_eta)

        # Move to the start point
        if start_from_center:
            self._out(f"{cx * self.k:.2f} {(self.h - cy) * self.k:.2f} m")
            self._out(
                f"{start_point[0] * self.k:.2f} {(self.h - start_point[1]) * self.k:.2f} l"
            )
        else:
            self._out(
                f"{start_point[0] * self.k:.2f} {(self.h - start_point[1]) * self.k:.2f} m"
            )

        # Number of curves to use, maximal segment angle is 2*PI/max_curves
        max_curves = 4
        n = min(
            max_curves, math.ceil(abs(end_eta - start_eta) / (2 * math.pi / max_curves))
        )
        d_eta = (end_eta - start_eta) / n

        alpha = math.sin(d_eta) * (math.sqrt(4 + 3 * math.tan(d_eta / 2) ** 2) - 1) / 3

        eta2 = start_eta
        p2 = evaluate(eta2)
        p2_prime = derivative_evaluate(eta2)

        for i in range(n):
            p1 = p2
            p1_prime = p2_prime

            eta2 += d_eta
            p2 = evaluate(eta2)
            p2_prime = derivative_evaluate(eta2)

            control_point_1 = [p1[0] + alpha * p1_prime[0], p1[1] + alpha * p1_prime[1]]
            control_point_2 = [p2[0] - alpha * p2_prime[0], p2[1] - alpha * p2_prime[1]]

            end = ""
            if i == n - 1 and not end_at_center:
                end = f" {op}"

            self._out(
                (
                    f"{control_point_1[0] * self.k:.2f} {(self.h - control_point_1[1]) * self.k:.2f} "
                    f"{control_point_2[0] * self.k:.2f} {(self.h - control_point_2[1]) * self.k:.2f} "
                    f"{p2[0] * self.k:.2f} {(self.h - p2[1]) * self.k:.2f} c" + end
                )
            )

        if end_at_center:
            self._out(f"{cx * self.k:.2f} {(self.h - cy) * self.k:.2f} l {op}")

    @check_page
    def solid_arc(
        self,
        x,
        y,
        a,
        start_angle,
        end_angle,
        b=None,
        inclination=0,
        clockwise=False,
        style=None,
    ):
        """
        Outputs a solid arc. A solid arc combines an arc and a triangle to form a pie slice
        It can be drawn (border only), filled (with no border) or both.

        Args:
            x (int): Abscissa of upper-left bounging box.
            y (int): Ordinate of upper-left bounging box.
            a (int): Semi-major axis.
            b (int): Semi-minor axis, if None, equals to a (default: None).
            start_angle (int): Start angle of the arc (in degrees).
            end_angle (int): End angle of the arc (in degrees).
            inclination (int): Inclination of the arc in respect of the x-axis (default: 0).
            clockwise (bool): Way of drawing the arc (True: clockwise, False: counterclockwise) (default: False).
            style (int): Style of rendering. Possible values are:
                * `D` or None: draw border. This is the default value.
                * `F`: fill
                * `DF` or `FD`: draw and fill
        """
        self.arc(
            x,
            y,
            a,
            start_angle,
            end_angle,
            b,
            inclination,
            clockwise,
            True,
            True,
            style,
        )
>>>>>>> eb187c1c

    def add_font(self, family, style="", fname=None, uni=False):
        """
        Imports a TrueType, OpenType or Type1 font and makes it available
        for later calls to the `set_font()` method.

        **Warning:** for Type1 and legacy fonts it is necessary to generate a font definition file first with the `MakeFont` utility.
        This feature is currently deprecated in favour of TrueType Unicode font support
        (whose fonts are automatically processed with the included `ttfonts.py` module).

        You will find more information on the "Unicode" documentation page.

        Args:
            family (str): font family. Used as a reference for `set_font()`
            style (str): font style. "B" for bold, "I" for italic.
            fname (str): font file name. You can specify a relative or full path.
                If the file is not found, it will be searched in `FPDF_FONT_DIR`.
            uni (bool): if set to `True`, enable TrueType font subset embedding.
                Text will then be treated as `utf8` by default.
                Calling this method with uni=False is discouraged as legacy font support is complex and deprecated.

        Notes
        -----

        Due to the fact that font processing can occupy large amount of time, some data is cached.
        Cache files are created in the current folder by default.
        This can be controlled with the `font_cache_dir` paramater of the `FPDF` constructor.
        """
        if not fname:
            fname = family.replace(" ", "") + f"{style.lower()}.pkl"
        style = "".join(sorted(style.upper()))
        if any(letter not in "BI" for letter in style):
            raise ValueError(
                f"Unknown style provided (only B & I letters are allowed): {style}"
            )
        fontkey = f"{family.lower()}{style}"

        # Check if font already added or one of the core fonts
        if fontkey in self.fonts or fontkey in self.core_fonts:
            warnings.warn(f"Core font or font already added '{fontkey}': doing nothing")
            return
        if uni:
            for parent in (".", FPDF_FONT_DIR):
                if not parent:
                    continue
                if (Path(parent) / fname).exists():
                    ttffilename = Path(parent) / fname
                    break
            else:
                raise FileNotFoundError(f"TTF Font file not found: {fname}")

            if self.font_cache_dir is None:
                cache_dir = unifilename = None
            else:
                cache_dir = (
                    Path() if self.font_cache_dir is True else Path(self.font_cache_dir)
                )
                unifilename = cache_dir / f"{ttffilename.stem}.pkl"

            # include numbers in the subset! (if alias present)
            # ensure that alias is mapped 1-by-1 additionally (must be replaceable)
            sbarr = "\x00 "
            if self.str_alias_nb_pages:
                sbarr += "0123456789"
                sbarr += self.str_alias_nb_pages

            font_dict = load_cache(unifilename)
            if font_dict is None:
                ttf = TTFontFile()
                ttf.getMetrics(ttffilename)
                desc = {
                    "Ascent": round(ttf.ascent),
                    "Descent": round(ttf.descent),
                    "CapHeight": round(ttf.capHeight),
                    "Flags": ttf.flags,
                    "FontBBox": (
                        f"[{ttf.bbox[0]:.0f} {ttf.bbox[1]:.0f}"
                        f" {ttf.bbox[2]:.0f} {ttf.bbox[3]:.0f}]"
                    ),
                    "ItalicAngle": int(ttf.italicAngle),
                    "StemV": round(ttf.stemV),
                    "MissingWidth": round(ttf.defaultWidth),
                }

                # Generate metrics .pkl file
                font_dict = {
                    "type": "TTF",
                    "name": re.sub("[ ()]", "", ttf.fullName),
                    "desc": desc,
                    "up": round(ttf.underlinePosition),
                    "ut": round(ttf.underlineThickness),
                    "ttffile": ttffilename,
                    "fontkey": fontkey,
                    "unifilename": unifilename,
                    "originalsize": os.stat(ttffilename).st_size,
                    "cw": ttf.charWidths,
                }

                if unifilename:
                    try:
                        unifilename.write_bytes(pickle.dumps(font_dict))
                    except OSError as e:
                        if e.errno != errno.EACCES:
                            raise  # Not a permission error.

            self.fonts[fontkey] = {
                "i": len(self.fonts) + 1,
                "type": font_dict["type"],
                "name": font_dict["name"],
                "desc": font_dict["desc"],
                "up": font_dict["up"],
                "ut": font_dict["ut"],
                "cw": font_dict["cw"],
                "ttffile": font_dict["ttffile"],
                "fontkey": fontkey,
                "subset": SubsetMap(map(ord, sbarr)),
                "unifilename": unifilename,
            }
            self.font_files[fontkey] = {
                "length1": font_dict["originalsize"],
                "type": "TTF",
                "ttffile": ttffilename,
            }
            self.font_files[fname] = {"type": "TTF"}
        else:
            if fname.endswith(".ttf"):
                warnings.warn(
                    "When providing a TTF font file you must pass uni=True to FPDF.add_font"
                )
            font_dict = pickle.loads(Path(fname).read_bytes())
            if font_dict["type"] == "TTF":
                warnings.warn(
                    "Pickle was generated from TTF font file, setting uni=True"
                )
                self.add_font(family, style=style, fname=fname, uni=True)
                return

            self.fonts[fontkey] = {"i": len(self.fonts) + 1}
            self.fonts[fontkey].update(font_dict)
            diff = font_dict.get("diff")
            if diff:
                # Search existing encodings
                nb = len(self.diffs)
                for i in range(1, nb + 1):
                    if self.diffs[i] == diff:
                        d = i
                        break
                else:
                    d = nb + 1
                    self.diffs[d] = diff
                self.fonts[fontkey]["diff"] = d
            filename = font_dict.get("filename")
            if filename:
                if font_dict["type"] == "TrueType":
                    originalsize = font_dict["originalsize"]
                    self.font_files[filename] = {"length1": originalsize}
                else:
                    self.font_files[filename] = {
                        "length1": font_dict["size1"],
                        "length2": font_dict["size2"],
                    }

    def set_font(self, family=None, style="", size=0):
        """
        Sets the font used to print character strings.
        It is mandatory to call this method at least once before printing text.

        Default encoding is not specified, but all text writing methods accept only
        unicode for external fonts and one byte encoding for standard.

        Standard fonts use `Latin-1` encoding by default, but Windows
        encoding `cp1252` (Western Europe) can be used with
        [set_doc_option](set_doc_option.md) ("core_fonts_encoding", encoding).

        The font specified is retained from page to page.
        The method can be called before the first page is created.

        Args:
            family (str): name of a font added with `FPDF.add_font`,
                or name of one of the 14 standard "PostScript" fonts:
                Courier (fixed-width), Helvetica (sans serif), Times (serif),
                Symbol (symbolic) or ZapfDingbats (symbolic)
                If an empty string is provided, the current family is retained.
            style (str): empty string (by default) or a combination
                of one or several letters among B (bold), I (italic) and U (underline).
                Bold and italic styles do not apply to Symbol and ZapfDingbats fonts.
            size (int): in points. The default value is the current size.
        """
        if not family:
            family = self.font_family

        family = family.lower()
        style = "".join(sorted(style.upper()))
        if any(letter not in "BIU" for letter in style):
            raise ValueError(
                f"Unknown style provided (only B/I/U letters are allowed): {style}"
            )
        if self._rotating:
            raise FPDFException(".set_font() should not be called inside .rotation()")
        if "U" in style:
            self.underline = 1
            style = style.replace("U", "")
        else:
            self.underline = 0

        if family in self.font_aliases and family + style not in self.fonts:
            warnings.warn(
                f"Substituting font {family} by core font "
                f"{self.font_aliases[family]}"
            )
            family = self.font_aliases[family]
        elif family in ("symbol", "zapfdingbats") and style:
            warnings.warn(
                f"Built-in font {family} only has a single 'style' and can't be bold "
                f"or italic"
            )
            style = ""

        if size == 0:
            size = self.font_size_pt

        # Test if font is already selected
        if (
            self.font_family == family
            and self.font_style == style
            and self.font_size_pt == size
        ):
            return

        # Test if used for the first time
        fontkey = family + style
        if fontkey not in self.fonts:
            if fontkey not in self.core_fonts:
                raise FPDFException(
                    f"Undefined font: {fontkey} - "
                    f"Use built-in fonts or FPDF.add_font() beforehand"
                )
            # If it's one of the core fonts, add it to self.fonts
            self.fonts[fontkey] = {
                "i": len(self.fonts) + 1,
                "type": "core",
                "name": self.core_fonts[fontkey],
                "up": -100,
                "ut": 50,
                "cw": fpdf_charwidths[fontkey],
                "fontkey": fontkey,
            }

        # Select it
        self.font_family = family
        self.font_style = style
        self.font_size_pt = size
        self.font_size = size / self.k
        self.current_font = self.fonts[fontkey]
        if self.page > 0:
            self._out(f"BT /F{self.current_font['i']} {self.font_size_pt:.2f} Tf ET")

    def set_font_size(self, size):
        """
        Configure the font size in points

        Args:
            size (int): font size in points
        """
        if self._rotating:
            raise FPDFException(
                ".set_font_size() should not be called inside .rotation()"
            )
        if self.font_size_pt == size:
            return
        self.font_size_pt = size
        self.font_size = size / self.k
        if self.page > 0:
            if not self.current_font:
                raise FPDFException(
                    "Cannot set font size: a font must be selected first"
                )
            self._out(f"BT /F{self.current_font['i']} {self.font_size_pt:.2f} Tf ET")

    def set_stretching(self, stretching):
        """
        Sets horizontal font stretching.
        By default, no stretching is set (which is equivalent to a value of 100).

        Args:
            stretching (int): horizontal stretching (scaling) in percents.
        """
        if self._rotating:
            raise FPDFException(
                ".set_stretching() should not be called inside .rotation()"
            )
        if self.font_stretching == stretching:
            return
        self.font_stretching = stretching
        if self.page > 0:
            self._out(f"BT {self.font_stretching:.2f} Tz ET")

    def add_link(self):
        """
        Creates a new internal link and returns its identifier.
        An internal link is a clickable area which directs to another place within the document.

        The identifier can then be passed to the `cell()`, `write()`, `image()` or `link()` methods.
        The destination must be defined using `set_link()`.
        """
        n = len(self.links) + 1
        self.links[n] = DestinationXYZ(page=1)
        return n

    def set_link(self, link, y=0, x=0, page=-1, zoom="null"):
        """
        Defines the page and position a link points to.

        Args:
            link (int): a link identifier returned by `add_link`.
            y (int): optional ordinate of target position.
                The default value is 0 (top of page).
            x (int): optional abscissa of target position.
                The default value is 0 (top of page).
            page (int): optional number of target page.
                -1 indicates the current page, which is the default value.
            zoom (int): optional new zoom level after following the link.
                Currently ignored by Sumatra PDF Reader, but observed by Adobe Acrobat reader.
        """
        self.links[link] = DestinationXYZ(
            self.page if page == -1 else page, x=x, y=y, zoom=zoom
        )

    @check_page
    def link(self, x, y, w, h, link, alt_text=None):
        """
        Puts a link annotation on a rectangular area of the page.
        Text or image links are generally put via [cell](#fpdf.FPDF.cell),
        [write](#fpdf.FPDF.write) or [image](#fpdf.FPDF.image),
        but this method can be useful for instance to define a clickable area inside an image.

        Args:
            x (float): horizontal position (from the left) to the left side of the link rectangle
            y (float): vertical position (from the top) to the bottom side of the link rectangle
            w (float): width of the link rectangle
            h (float): width of the link rectangle
            link: either an URL or a integer returned by `add_link`, defining an internal link to a page
            alt_text (str): optional textual description of the link, for accessibility purposes
        """
        self.annots[self.page].append(
            Annotation(
                "Link",
                x * self.k,
                self.h_pt - y * self.k,
                w * self.k,
                h * self.k,
                link=link,
                alt_text=alt_text,
            )
        )

    @check_page
    def text_annotation(self, x, y, text):
        """
        Puts a text annotation on a rectangular area of the page.

        Args:
            x (int): horizontal position (from the left) to the left side of the link rectangle
            y (int): vertical position (from the top) to the bottom side of the link rectangle
            w (int): width of the link rectangle
            h (int): width of the link rectangle
            text (str): text to display
        """
        self.annots[self.page].append(
            Annotation(
                "Text",
                x * self.k,
                self.h_pt - y * self.k,
                self.k,
                self.k,
                contents=text,
            )
        )

    @check_page
    def add_action(self, action, x, y, w, h):
        """
        Puts an Action annotation on a rectangular area of the page.

        Args:
            action (fpdf.actions.Action): the action to add
            x (int): horizontal position (from the left) to the left side of the link rectangle
            y (int): vertical position (from the top) to the bottom side of the link rectangle
            w (int): width of the link rectangle
            h (int): width of the link rectangle
        """
        self.annots[self.page].append(
            Annotation(
                "Action",
                x * self.k,
                self.h_pt - y * self.k,
                w * self.k,
                h * self.k,
                action=action,
            )
        )

    @check_page
    def text(self, x, y, txt=""):
        """
        Prints a character string. The origin is on the left of the first character,
        on the baseline. This method allows placing a string precisely on the page,
        but it is usually easier to use the `cell()`, `multi_cell() or `write()` methods.

        Args:
            x (int): abscissa of the origin
            y (int): ordinate of the origin
            txt (str): string to print
        """
        if not self.font_family:
            raise FPDFException("No font set, you need to call set_font() beforehand")
        txt = self.normalize_text(txt)
        if self.unifontsubset:
            txt_mapped = ""
            for char in txt:
                uni = ord(char)
                # Instead of adding the actual character to the stream its code is
                # mapped to a position in the font's subset
                txt_mapped += chr(self.current_font["subset"].pick(uni))
            txt2 = escape_parens(txt_mapped.encode("UTF-16BE").decode("latin-1"))
        else:
            txt2 = escape_parens(txt)
        s = f"BT {x * self.k:.2f} {(self.h - y) * self.k:.2f} Td ({txt2}) Tj ET"
        if self.underline and txt != "":
            s += " " + self._do_underline(x, y, txt)
        if self.fill_color != self.text_color:
            s = f"q {self.text_color} {s} Q"
        self._out(s)

    @check_page
    def rotate(self, angle, x=None, y=None):
        """
        .. deprecated:: 2.1.0
          Use `rotation` instead.
        """
        warnings.warn(
            "rotate() can produces malformed PDFs and is deprecated. "
            "Use the rotation() context manager instead.",
            PendingDeprecationWarning,
        )
        if x is None:
            x = self.x
        if y is None:
            y = self.y

        if self.angle != 0:
            self._out("Q")
        self.angle = angle
        if angle != 0:
            angle *= math.pi / 180
            c = math.cos(angle)
            s = math.sin(angle)
            cx = x * self.k
            cy = (self.h - y) * self.k
            s = (
                f"q {c:.5F} {s:.5F} {-s:.5F} {c:.5F} {cx:.2F} {cy:.2F} cm "
                f"1 0 0 1 {-cx:.2F} {-cy:.2F} cm"
            )
            self._out(s)

    @check_page
    @contextmanager
    def rotation(self, angle, x=None, y=None):
        """
        This method allows to perform a rotation around a given center. It must be used as a context-manager using `with`:

            with rotation(angle=90, x=x, y=y):
                pdf.something()

        The rotation affects all elements which are printed inside the indented context
        (with the exception of clickable areas).

        Args:
            angle (float): angle in degrees
            x (float): abscissa of the center of the rotation
            y (float): ordinate of the center of the rotation

        Notes
        -----

        Only the rendering is altered. The `get_x()` and `get_y()` methods are not
        affected, nor the automatic page break mechanism.
        """
        if x is None:
            x = self.x
        if y is None:
            y = self.y
        angle *= math.pi / 180
        c, s = math.cos(angle), math.sin(angle)
        cx, cy = x * self.k, (self.h - y) * self.k
        self._out(
            f"q {c:.5F} {s:.5F} {-s:.5F} {c:.5F} {cx:.2F} {cy:.2F} cm "
            f"1 0 0 1 {-cx:.2F} {-cy:.2F} cm\n"
        )
        self._rotating += 1
        yield
        self._rotating -= 1
        self._out("Q\n")

    @property
    def accept_page_break(self):
        """
        Whenever a page break condition is met, this method is called,
        and the break is issued or not depending on the returned value.

        The default implementation returns a value according to the mode selected by `set_auto_page_break()`.
        This method is called automatically and should not be called directly by the application.
        """
        return self.auto_page_break

    @check_page
    def cell(
        self,
        w=None,
        h=None,
        txt="",
        border=0,
        ln=0,
        align="",
        fill=False,
        link="",
        center=False,
        markdown=False,
    ):
        """
        Prints a cell (rectangular area) with optional borders, background color and
        character string. The upper-left corner of the cell corresponds to the current
        position. The text can be aligned or centered. After the call, the current
        position moves to the right or to the next line. It is possible to put a link
        on the text.

        If automatic page breaking is enabled and the cell goes beyond the limit, a
        page break is performed before outputting.

        Args:
            w (int): Cell width. Default value: None, meaning to fit text width.
                If 0, the cell extends up to the right margin.
            h (int): Cell height. Default value: None, meaning an height equal
                to the current font size.
            txt (str): String to print. Default value: empty string.
            border: Indicates if borders must be drawn around the cell.
                The value can be either a number (`0`: no border ; `1`: frame)
                or a string containing some or all of the following characters
                (in any order):
                `L`: left ; `T`: top ; `R`: right ; `B`: bottom. Default value: 0.
            ln (int): Indicates where the current position should go after the call.
                Possible values are: `0`: to the right ; `1`: to the beginning of the
                next line ; `2`: below. Putting 1 is equivalent to putting 0 and calling
                `ln` just after. Default value: 0.
            align (str): Allows to center or align the text inside the cell.
                Possible values are: `L` or empty string: left align (default value) ;
                `C`: center ; `R`: right align
            fill (bool): Indicates if the cell background must be painted (`True`)
                or transparent (`False`). Default value: False.
            link (str): optional link to add on the cell, internal
                (identifier returned by `add_link`) or external URL.
            center (bool): center the cell horizontally in the page
            markdown (bool): enable minimal markdown-like markup to render part
                of text as bold / italics / underlined. Default to False.

        Returns: a boolean indicating if page break was triggered
        """
        if not self.font_family:
            raise FPDFException("No font set, you need to call set_font() beforehand")
        if isinstance(border, int) and border not in (0, 1):
            warnings.warn(
                'Integer values for "border" parameter other than 1 are currently '
                "ignored"
            )
            border = 1
        # Font styles preloading must be performed before any call to FPDF.get_string_width:
        txt = self.normalize_text(txt)
        styled_txt_frags = self._preload_font_styles(txt, markdown)
        if w == 0:
            w = self.w - self.r_margin - self.x
        elif w is None:
            if not txt:
                raise ValueError("A 'txt' parameter must be provided if 'w' is None")
            w = self.get_string_width(txt, True, markdown) + 2
        if h is None:
            h = self.font_size
        # pylint: disable=invalid-unary-operand-type
        if center:
            self.x = self.l_margin + (self.epw - w) / 2
        page_break_triggered = self._perform_page_break_if_need_be(h)
        s = ""
        k = self.k
        if fill:
            op = "B" if border == 1 else "f"
            s = (
                f"{self.x * k:.2f} {(self.h - self.y) * k:.2f} "
                f"{w * k:.2f} {-h * k:.2f} re {op} "
            )
        elif border == 1:
            s = (
                f"{self.x * k:.2f} {(self.h - self.y) * k:.2f} "
                f"{w * k:.2f} {-h * k:.2f} re S "
            )

        if isinstance(border, str):
            x = self.x
            y = self.y
            if "L" in border:
                s += (
                    f"{x * k:.2f} {(self.h - y) * k:.2f} m "
                    f"{x * k:.2f} {(self.h - (y + h)) * k:.2f} l S "
                )
            if "T" in border:
                s += (
                    f"{x * k:.2f} {(self.h - y) * k:.2f} m "
                    f"{(x + w) * k:.2f} {(self.h - y) * k:.2f} l S "
                )
            if "R" in border:
                s += (
                    f"{(x + w) * k:.2f} {(self.h - y) * k:.2f} m "
                    f"{(x + w) * k:.2f} {(self.h - (y + h)) * k:.2f} l S "
                )
            if "B" in border:
                s += (
                    f"{x * k:.2f} {(self.h - (y + h)) * k:.2f} m "
                    f"{(x + w) * k:.2f} {(self.h - (y + h)) * k:.2f} l S "
                )

        if txt:
            if align == "R":
                dx = w - self.c_margin - self.get_string_width(txt, True, markdown)
            elif align == "C":
                dx = (w - self.get_string_width(txt, True, markdown)) / 2
            else:
                dx = self.c_margin

            if self.fill_color != self.text_color:
                s += f"q {self.text_color} "

            prev_font_style, prev_underline = self.font_style, self.underline
            s_width, underlines = 0, []
            s += (
                f"BT {(self.x + dx) * k:.2f} "
                f"{(self.h - self.y - 0.5 * h - 0.3 * self.font_size) * k:.2f} Td"
            )
            # If multibyte, Tw has no effect - do word spacing using an
            # adjustment before each space
            if self.ws and self.unifontsubset:
                space = escape_parens(" ".encode("UTF-16BE").decode("latin-1"))
                s += " 0 Tw"
                for txt_frag, style, underline in styled_txt_frags:
                    if self.font_style != style:
                        self.font_style = style
                        self.current_font = self.fonts[
                            self.font_family + self.font_style
                        ]
                        s += f" /F{self.current_font['i']} {self.font_size_pt:.2f} Tf"
                    txt_frag_mapped = ""
                    for char in txt_frag:
                        uni = ord(char)
                        txt_frag_mapped += chr(self.current_font["subset"].pick(uni))

                    # Determine the position of space (" ") in the current subset and
                    # split words whenever this mapping code is found
                    words = txt_frag_mapped.split(
                        chr(self.current_font["subset"].pick(ord(" ")))
                    )

                    s += " ["
                    for i, word in enumerate(words):
                        word = escape_parens(word.encode("UTF-16BE").decode("latin-1"))
                        s += f"({word}) "
                        is_last_word = (i + 1) == len(words)
                        if not is_last_word:
                            adj = -(self.ws * self.k) * 1000 / self.font_size_pt
                            s += f"{adj}({space}) "
                    if underline:
                        underlines.append((self.x + dx + s_width, txt_frag))
                    self.underline = underline
                    s_width += self.get_string_width(txt_frag, True)
                    s += "] TJ"
            else:
                for txt_frag, style, underline in styled_txt_frags:
                    if self.font_style != style:
                        self.font_style = style
                        self.current_font = self.fonts[
                            self.font_family + self.font_style
                        ]
                        s += f" /F{self.current_font['i']} {self.font_size_pt:.2f} Tf"
                    if self.unifontsubset:
                        txt_frag_mapped = ""
                        for char in txt_frag:
                            uni = ord(char)
                            txt_frag_mapped += chr(
                                self.current_font["subset"].pick(uni)
                            )

                        txt_frag_escaped = escape_parens(
                            txt_frag_mapped.encode("UTF-16BE").decode("latin-1")
                        )
                    else:
                        txt_frag_escaped = escape_parens(txt_frag)
                    s += f" ({txt_frag_escaped}) Tj"
                    if underline:
                        underlines.append((self.x + dx + s_width, txt_frag))
                    self.underline = underline
                    s_width += self.get_string_width(txt_frag, True)
            s += " ET"
            # Restoring font style & underline mode after handling changes by Markdown annotations:
            if not self._markdown_leak_end_style:
                if self.font_style != prev_font_style:
                    self.font_style = prev_font_style
                    self.current_font = self.fonts[self.font_family + self.font_style]
                    s += f" /F{self.current_font['i']} {self.font_size_pt:.2f} Tf"
                self.underline = prev_underline

            for start_x, txt_frag in underlines:
                s += " " + self._do_underline(
                    start_x, self.y + (0.5 * h) + (0.3 * self.font_size), txt_frag
                )

            if self.fill_color != self.text_color:
                s += " Q"

            if link:
                self.link(
                    self.x + dx,
                    self.y + (0.5 * h) - (0.5 * self.font_size),
                    self.get_string_width(txt, True, markdown),
                    self.font_size,
                    link,
                )
        if s:
            self._out(s)
        self.lasth = h

        if ln > 0:
            self.y += h  # Go to next line
            if ln == 1:
                self.x = self.l_margin
        else:
            self.x += w

        return page_break_triggered

    def _preload_font_styles(self, txt, markdown):
        """
        When Markdown styling is enabled, we require secondary fonts
        to ender text in bold & italics.
        This function ensure that those fonts are available.
        It needs to perform Markdown parsing,
        so we return the resulting `styled_txt_frags` tuple
        to avoid repeating this processing later on.
        """
        if not txt or not markdown:
            return tuple([[txt, self.font_style, bool(self.underline)]])
        prev_font_style = self.font_style
        styled_txt_frags = tuple(self._markdown_parse(txt))
        page = self.page
        # We set the current to page to zero so that
        # set_font() does not produce any text object on the stream buffer:
        self.page = 0
        if any("B" in style for _, style, _ in styled_txt_frags):
            # Ensuring bold font is supported:
            self.set_font(style="B")
        if any("I" in style for _, style, _ in styled_txt_frags):
            # Ensuring italics font is supported:
            self.set_font(style="I")
        # Restoring initial style:
        self.set_font(style=prev_font_style)
        self.page = page
        return styled_txt_frags

    def _markdown_parse(self, txt):
        "Split some text into fragments based on styling: **bold**, __italics__, --underlined--"
        txt_frag, in_bold, in_italics, in_underline = (
            "",
            "B" in self.font_style,
            "I" in self.font_style,
            bool(self.underline),
        )
        while txt:
            is_marker = txt[:2] in (
                self.MARKDOWN_BOLD_MARKER,
                self.MARKDOWN_ITALICS_MARKER,
                self.MARKDOWN_UNDERLINE_MARKER,
            )
            half_marker = txt[0]
            # Check that previous & next characters are not identical to the marker:
            if (
                is_marker
                and (not txt_frag or txt_frag[0] != half_marker)
                and (len(txt) < 3 or txt[2] != half_marker)
            ):
                if txt_frag:
                    yield (
                        txt_frag,
                        ("B" if in_bold else "") + ("I" if in_italics else ""),
                        in_underline,
                    )
                if txt[:2] == self.MARKDOWN_BOLD_MARKER:
                    in_bold = not in_bold
                if txt[:2] == self.MARKDOWN_ITALICS_MARKER:
                    in_italics = not in_italics
                if txt[:2] == self.MARKDOWN_UNDERLINE_MARKER:
                    in_underline = not in_underline
                txt_frag = ""
                txt = txt[2:]
            else:
                txt_frag += txt[0]
                txt = txt[1:]
        if txt_frag:
            yield (
                txt_frag,
                ("B" if in_bold else "") + ("I" if in_italics else ""),
                in_underline,
            )

    def will_page_break(self, height):
        """
        Let you know if adding an element will trigger a page break,
        based on its height and the current ordinate (`y` position).

        Args:
            height (float): height of the section that would be added, e.g. a cell

        Returns: a boolean indicating if a page break would occur
        """
        return (
            self.y + height > self.page_break_trigger
            and not self.in_footer
            and self.accept_page_break
        )

    def _perform_page_break_if_need_be(self, h):
        if self.will_page_break(h):
            LOGGER.debug(
                "Page break on page %d at y=%d for element of height %d > %d",
                self.page,
                self.y,
                h,
                self.page_break_trigger,
            )
            self._perform_page_break()
            return True
        return False

    def _perform_page_break(self):
        x, ws = self.x, self.ws
        if ws > 0:
            self.ws = 0
            self._out("0 Tw")
        self.add_page(same=True)
        self.x = x  # restore x but not y after drawing header
        if ws > 0:
            self.ws = ws
            self._out(f"{ws * self.k:.3f} Tw")

    @check_page
    def multi_cell(
        self,
        w,
        h=None,
        txt="",
        border=0,
        align="J",
        fill=False,
        split_only=False,
        link="",
        ln=0,
        max_line_height=None,
        markdown=False,
    ):
        """
        This method allows printing text with line breaks. They can be automatic (as
        soon as the text reaches the right border of the cell) or explicit (via the
        `\n` character). As many cells as necessary are stacked, one below the other.
        Text can be aligned, centered or justified. The cell block can be framed and
        the background painted.

        Args:
            w (int): cell width. If 0, they extend up to the right margin of the page.
            h (int): cell height. Default value: None, meaning to use the current font size.
            txt (str): strign to print.
            border: Indicates if borders must be drawn around the cell.
                The value can be either a number (`0`: no border ; `1`: frame)
                or a string containing some or all of the following characters
                (in any order):
                `L`: left ; `T`: top ; `R`: right ; `B`: bottom. Default value: 0.
            align (str): Allows to center or align the text. Possible values are:
                `J`: justify (default value); `L` or empty string: left align ;
                `C`: center ; `R`: right align
            fill (bool): Indicates if the cell background must be painted (`True`)
                or transparent (`False`). Default value: False.
            split_only (bool): if `True`, does not output anything, only perform
                word-wrapping and return the resulting multi-lines array of strings.
            link (str): optional link to add on the cell, internal
                (identifier returned by `add_link`) or external URL.
            ln (int): Indicates where the current position should go after the call.
                Possible values are: `0`: to the bottom right ; `1`: to the beginning
                of the next line ; `2`: below with the same horizontal offset ;
                `3`: to the right with the same vertical offset. Default value: 0.
            max_line_height (int): optional maximum height of each sub-cell generated
            markdown (bool): enable minimal markdown-like markup to render part
                of text as bold / italics / underlined. Default to False.

        Using `ln=3` and `maximum height=pdf.font_size` is useful to build tables
        with multiline text in cells.

        Returns: a boolean indicating if page break was triggered,
            or if `split_only == True`: `txt` splitted into lines in an array
        """
        page_break_triggered = False
        if split_only:
            _out, _add_page = self._out, self.add_page
            self._out = lambda *args, **kwargs: None
            self.add_page = lambda *args, **kwargs: None

        # Store this information for manipulating position.
        location = (self.get_x(), self.get_y())

        # If width is 0, set width to available width between margins
        if w == 0:
            w = self.w - self.r_margin - self.x
        if h is None:
            h = self.font_size
        wmax = (w - 2 * self.c_margin) * 1000 / self.font_size

        # Calculate text length
        txt = self.normalize_text(txt)
        s = txt.replace("\r", "")
        normalized_string_length = len(s)
        if normalized_string_length > 0 and s[-1] == "\n":
            normalized_string_length -= 1

        prev_font_style, prev_underline = self.font_style, self.underline
        if markdown and not split_only:
            self._markdown_leak_end_style = True

        b = 0
        if border:
            if border == 1:
                border = "LTRB"
                b = "LRT"
                b2 = "LR"
            else:
                b2 = ""
                if "L" in border:
                    b2 += "L"
                if "R" in border:
                    b2 += "R"
                b = b2 + "T" if "T" in border else b2
        text_cells = []
        sep = -1
        i = 0
        j = 0
        l = 0
        ns = 0
        nl = 1
        prev_x, prev_y = self.x, self.y
        while i < normalized_string_length:
            # Get next character
            c = s[i]

            # Explicit line break
            if c == "\n":
                if self.ws > 0:
                    self.ws = 0
                    self._out("0 Tw")

                if max_line_height and h > max_line_height:
                    height = max_line_height
                    h -= height
                else:
                    height = h
                new_page = self.cell(
                    w,
                    h=height,
                    txt=substr(s, j, i - j),
                    border=b,
                    ln=2,
                    align=align,
                    fill=fill,
                    link=link,
                    markdown=markdown,
                )
                page_break_triggered = page_break_triggered or new_page
                text_cells.append(substr(s, j, i - j))

                i += 1
                sep = -1
                j = i
                l = 0
                ns = 0
                nl += 1
                if border and nl == 2:
                    b = b2
                continue

            if c == " ":
                sep = i
                ls = l
                ns += 1
            if self.unifontsubset:
                l += self.get_string_width(c, True) / self.font_size * 1000
            else:
                l += _char_width(self.current_font, c)

            # Automatic line break
            if l > wmax:
                if sep == -1:
                    if i == j:
                        i += 1
                    if self.ws > 0:
                        self.ws = 0
                        self._out("0 Tw")

                    if max_line_height and h > max_line_height:
                        height = max_line_height
                        h -= height
                    else:
                        height = h
                    new_page = self.cell(
                        w,
                        h=height,
                        txt=substr(s, j, i - j),
                        border=b,
                        ln=2,
                        align=align,
                        fill=fill,
                        link=link,
                        markdown=markdown,
                    )
                    page_break_triggered = page_break_triggered or new_page
                    text_cells.append(substr(s, j, i - j))

                else:
                    if align == "J":
                        self.ws = (
                            (wmax - ls) / 1000 * self.font_size / (ns - 1)
                            if ns > 1
                            else 0
                        )
                        self._out(f"{self.ws * self.k:.3f} Tw")

                    if max_line_height and h > max_line_height:
                        height = max_line_height
                        h -= height
                    else:
                        height = h
                    new_page = self.cell(
                        w,
                        h=height,
                        txt=substr(s, j, sep - j),
                        border=b,
                        ln=2,
                        align=align,
                        fill=fill,
                        link=link,
                        markdown=markdown,
                    )
                    page_break_triggered = page_break_triggered or new_page
                    text_cells.append(substr(s, j, sep - j))

                    i = sep + 1
                sep = -1
                j = i
                l = 0
                ns = 0
                nl += 1
                if border and nl == 2:
                    b = b2
            else:
                i += 1

        # Last chunk
        if self.ws > 0:
            self.ws = 0
            self._out("0 Tw")
        if border and "B" in border:
            b += "B"

        new_page = self.cell(
            w,
            h=h,
            txt=substr(s, j, i - j),
            border=b,
            ln=0 if ln == 3 else ln,
            align=align,
            fill=fill,
            link=link,
            markdown=markdown,
        )
        if new_page:
            # When a page jump is performed and ln=3,
            # we stick to that new vertical offset.
            # cf. test_multi_cell_table_with_automatic_page_break
            prev_y = self.y
        page_break_triggered = page_break_triggered or new_page
        text_cells.append(substr(s, j, i - j))

        new_x, new_y = {
            0: (self.x, self.y + h),
            1: (self.l_margin, self.y),
            2: (prev_x, self.y),
            3: (self.x, prev_y),
        }[ln]
        self.set_xy(new_x, new_y)

        if split_only:
            # restore writing functions
            self._out, self.add_page = _out, _add_page
            self.set_xy(*location)  # restore location
            return text_cells
        if markdown:
            if self.font_style != prev_font_style:
                self.font_style = prev_font_style
                self.current_font = self.fonts[self.font_family + self.font_style]
                s += f" /F{self.current_font['i']} {self.font_size_pt:.2f} Tf"
            self.underline = prev_underline
            self._markdown_leak_end_style = False

        return page_break_triggered

    @check_page
    def write(self, h=None, txt="", link=""):
        """
        Prints text from the current position.
        When the right margin is reached (or the \n character is met),
        a line break occurs and text continues from the left margin.
        Upon method exit, the current position is left just at the end of the text.

        Args:
            h (int): line height. Default value: None, meaning to use the current font size.
            txt (str): text content
            link (str): optional link to add on the text, internal
                (identifier returned by `add_link`) or external URL.
        """
        if not self.font_family:
            raise FPDFException("No font set, you need to call set_font() beforehand")
        if h is None:
            h = self.font_size
        txt = self.normalize_text(txt)
        w = self.w - self.r_margin - self.x
        wmax = (w - 2 * self.c_margin) * 1000 / self.font_size
        s = txt.replace("\r", "")
        nb = len(s)
        sep = -1
        i = 0
        j = 0
        l = 0
        nl = 1
        while i < nb:
            # Get next character
            c = s[i]
            if c == "\n":
                # Explicit line break
                self.cell(w, h, substr(s, j, i - j), ln=2, link=link)
                i += 1
                sep = -1
                j = i
                l = 0
                if nl == 1:
                    self.x = self.l_margin
                    w = self.w - self.r_margin - self.x
                    wmax = (w - 2 * self.c_margin) * 1000 / self.font_size
                nl += 1
                continue
            if c == " ":
                sep = i
            if self.unifontsubset:
                l += self.get_string_width(c, True) / self.font_size * 1000
            else:
                l += _char_width(self.current_font, c)
            if l > wmax:
                # Automatic line break
                if sep == -1:
                    if self.x > self.l_margin:
                        # Move to next line
                        self.x = self.l_margin
                        self.y += h
                        w = self.w - self.r_margin - self.x
                        wmax = (w - 2 * self.c_margin) * 1000 / self.font_size
                        i += 1
                        nl += 1
                        continue
                    if i == j:
                        i += 1
                    self.cell(w, h, substr(s, j, i - j), ln=2, link=link)
                else:
                    self.cell(w, h, substr(s, j, sep - j), ln=2, link=link)
                    i = sep + 1
                sep = -1
                j = i
                l = 0
                if nl == 1:
                    self.x = self.l_margin
                    w = self.w - self.r_margin - self.x
                    wmax = (w - 2 * self.c_margin) * 1000 / self.font_size
                nl += 1
            else:
                i += 1
        # Last chunk
        if i != j:
            self.cell(l / 1000 * self.font_size, h, substr(s, j), link=link)

    @check_page
    def image(
        self,
        name,
        x=None,
        y=None,
        w=0,
        h=0,
        type="",
        link="",
        title=None,
        alt_text=None,
    ):
        """
        Put an image on the page.

        The size of the image on the page can be specified in different ways:
        * explicit width and height (expressed in user units)
        * one explicit dimension, the other being calculated automatically
          in order to keep the original proportions
        * no explicit dimension, in which case the image is put at 72 dpi.

        **Remarks**:
        * if an image is used several times, only one copy is embedded in the file.
        * when using an animated GIF, only the first frame is used.

        Args:
            name: either a string representing a file path to an image, an URL to an image,
                an io.BytesIO, or a instance of `PIL.Image.Image`
            x (int): optional horizontal position where to put the image on the page.
                If not specified or equal to None, the current abscissa is used.
            y (int): optional vertical position where to put the image on the page.
                If not specified or equal to None, the current ordinate is used.
                After the call, the current ordinate is moved to the bottom of the image
            w (int): optional width of the image. If not specified or equal to zero,
                it is automatically calculated from the image size.
                Pass `pdf.epw` to scale horizontally to the full page width.
            h (int): optional height of the image. If not specified or equal to zero,
                it is automatically calculated from the image size.
                Pass `pdf.eph` to scale horizontally to the full page height.
            type (str): [**DEPRECATED**] unused, will be removed in a later version.
            link (str): optional link to add on the image, internal
                (identifier returned by `add_link`) or external URL.
            title (str): optional. Currently, never seem rendered by PDF readers.
            alt_text (str): optional alternative text describing the image,
                for accessibility purposes. Displayed by some PDF readers on hover.
        """
        if type:
            warnings.warn(
                '"type" is unused and will soon be deprecated',
                PendingDeprecationWarning,
            )
        if isinstance(name, str):
            img = None
        elif isinstance(name, Image.Image):
            name, img = hashlib.md5(name.tobytes()).hexdigest(), name
        elif isinstance(name, io.BytesIO):
            name, img = hashlib.md5(name.getvalue()).hexdigest(), name
        else:
            name, img = str(name), name
        info = self.images.get(name)
        if info:
            info["usages"] += 1
        else:
            if not img:
                img = load_image(name)
            info = get_img_info(img, self.image_filter)
            info["i"] = len(self.images) + 1
            info["usages"] = 1
            self.images[name] = info

        # Automatic width and height calculation if needed
        if w == 0 and h == 0:  # Put image at 72 dpi
            w = info["w"] / self.k
            h = info["h"] / self.k
        elif w == 0:
            w = h * info["w"] / info["h"]
        elif h == 0:
            h = w * info["h"] / info["w"]

        if self.oversized_images and info["usages"] == 1:
            info = self._downscale_image(name, img, info, w, h)

        # Flowing mode
        if y is None:
            self._perform_page_break_if_need_be(h)
            y = self.y
            self.y += h

        if x is None:
            x = self.x

        stream_content = (
            f"q {w * self.k:.2f} 0 0 {h * self.k:.2f} {x * self.k:.2f} "
            f"{(self.h - y - h) * self.k:.2f} cm /I{info['i']} Do Q"
        )
        if title or alt_text:
            with self._marked_sequence(title=title, alt_text=alt_text):
                self._out(stream_content)
        else:
            self._out(stream_content)
        if link:
            self.link(x, y, w, h, link)

        return info

    def _downscale_image(self, name, img, info, w, h):
        width_in_pt, height_in_pt = w * self.k, h * self.k
        lowres_name = f"lowres-{name}"
        lowres_info = self.images.get(lowres_name)
        if (
            info["w"] > width_in_pt * self.oversized_images_ratio
            and info["h"] > height_in_pt * self.oversized_images_ratio
        ):
            factor = (
                min(info["w"] / width_in_pt, info["h"] / height_in_pt)
                / self.oversized_images_ratio
            )
            if self.oversized_images.lower().startswith("warn"):
                LOGGER.warning(
                    "OVERSIZED: Image %s with size %.1fx%.1fpx is rendered at size %.1fx%.1fpt."
                    " Set pdf.oversized_images = 'DOWNSCALE' to reduce embedded image size by a factor %.1f",
                    name,
                    info["w"],
                    info["h"],
                    width_in_pt,
                    height_in_pt,
                    factor,
                )
            elif self.oversized_images.lower() == "downscale":
                dims = (
                    round(width_in_pt * self.oversized_images_ratio),
                    round(height_in_pt * self.oversized_images_ratio),
                )
                info["usages"] -= 1  # no need to embed the high-resolution image
                if lowres_info:  # Great, we've already done the job!
                    info = lowres_info
                    if info["w"] * info["h"] < dims[0] * dims[1]:
                        # The existing low-res image is too small, we need a bigger low-res image:
                        info.update(
                            get_img_info(
                                img or load_image(name), self.image_filter, dims
                            )
                        )
                        LOGGER.debug(
                            "OVERSIZED: Updated low-res image with name=%s id=%d to dims=%s",
                            lowres_name,
                            info["i"],
                            dims,
                        )
                    info["usages"] += 1
                else:
                    info = get_img_info(
                        img or load_image(name), self.image_filter, dims
                    )
                    info["i"] = len(self.images) + 1
                    info["usages"] = 1
                    self.images[lowres_name] = info
                    LOGGER.debug(
                        "OVERSIZED: Generated new low-res image with name=%s dims=%s id=%d",
                        lowres_name,
                        dims,
                        info["i"],
                    )
            else:
                raise ValueError(
                    f"Invalid value for attribute .oversized_images: {self.oversized_images}"
                )
        elif lowres_info:
            # Embedding the same image in high-res after inserting it in low-res:
            lowres_info.update(info)
            del self.images[name]
            info = lowres_info
        return info

    @contextmanager
    def _marked_sequence(self, **kwargs):
        page_object_id = self._current_page_object_id()
        mcid = self.struct_builder.next_mcid_for_page(page_object_id)
        marked_content = self._add_marked_content(
            page_object_id, struct_type="/Figure", mcid=mcid, **kwargs
        )
        self._out(f"/P <</MCID {mcid}>> BDC")
        yield marked_content
        self._out("EMC")

    def _add_marked_content(self, page_object_id, **kwargs):
        struct_parents_id = self._struct_parents_id_per_page.get(page_object_id)
        if struct_parents_id is None:
            struct_parents_id = len(self._struct_parents_id_per_page)
            self._struct_parents_id_per_page[page_object_id] = struct_parents_id
        marked_content = MarkedContent(page_object_id, struct_parents_id, **kwargs)
        self.struct_builder.add_marked_content(marked_content)
        return marked_content

    def _current_page_object_id(self):
        # Predictable given that _putpages is invoked first in _enddoc:
        return 2 * self.page + 1

    @check_page
    def ln(self, h=None):
        """
        Line Feed.
        The current abscissa goes back to the left margin and the ordinate increases by
        the amount passed as parameter.

        Args:
            h (int): The height of the break.
                By default, the value equals the height of the last printed cell.
        """
        self.x = self.l_margin
        self.y += self.lasth if h is None else h

    def get_x(self):
        """Returns the abscissa of the current position."""
        return self.x

    def set_x(self, x):
        """
        Defines the abscissa of the current position.
        If the value provided is negative, it is relative to the right of the page.

        Args:
            x (int): the new current abscissa
        """
        self.x = x if x >= 0 else self.w + x

    def get_y(self):
        """Returns the ordinate of the current position."""
        return self.y

    def set_y(self, y):
        """
        Moves the current abscissa back to the left margin and sets the ordinate.
        If the value provided is negative, it is relative to the bottom of the page.

        Args:
            y (int): the new current ordinate
        """
        self.x = self.l_margin
        self.y = y if y >= 0 else self.h + y

    def set_xy(self, x, y):
        """
        Defines the abscissa and ordinate of the current position.
        If the values provided are negative, they are relative respectively to the right and bottom of the page.

        Args:
            x (int): the new current abscissa
            y (int): the new current ordinate
        """
        self.set_y(y)
        self.set_x(x)

    def output(self, name="", dest=""):
        """
        Output PDF to some destination.
        The method first calls [close](close.md) if necessary to terminate the document.

        By default the bytearray buffer is returned.
        If a `name` is given, the PDF is written to a new file.

        Args:
            name (str): optional File object or file path where to save the PDF under
            dest (str): [**DEPRECATED**] unused, will be removed in a later version
        """
        if dest:
            warnings.warn(
                '"dest" is unused and will soon be deprecated',
                PendingDeprecationWarning,
            )
        # Finish document if necessary:
        if self.state < DocumentState.CLOSED:
            self.close()
        if name:
            if isinstance(name, os.PathLike):
                name.write_bytes(self.buffer)
            elif isinstance(name, str):
                Path(name).write_bytes(self.buffer)
            else:
                name.write(self.buffer)
            return None
        return self.buffer

    def normalize_text(self, txt):
        """Check that text input is in the correct format/encoding"""
        # - for TTF unicode fonts: unicode object (utf8 encoding)
        # - for built-in fonts: string instances (encoding: latin-1, cp1252)
        if not self.unifontsubset and self.core_fonts_encoding:
            return txt.encode(self.core_fonts_encoding).decode("latin-1")
        return txt

    def _putpages(self):
        nb = self.page  # total number of pages
        if self.str_alias_nb_pages:
            self._substitute_page_number()
        if self._toc_placeholder:
            self._insert_table_of_contents()
        if self.def_orientation == "P":
            dw_pt = self.dw_pt
            dh_pt = self.dh_pt
        else:
            dw_pt = self.dh_pt
            dh_pt = self.dw_pt
        filter = "/Filter /FlateDecode " if self.compress else ""
        for n in range(1, nb + 1):
            # Page
            self._newobj()
            self._out("<</Type /Page")
            self._out(f"/Parent {pdf_ref(1)}")
            page = self.pages[n]
            if page["duration"]:
                self._out(f"/Dur {page['duration']}")
            if page["transition"]:
                self._out(f"/Trans {page['transition'].dict_as_string()}")
            w_pt, h_pt = page["w_pt"], page["h_pt"]
            if w_pt != dw_pt or h_pt != dh_pt:
                self._out(f"/MediaBox [0 0 {w_pt:.2f} {h_pt:.2f}]")
            self._out(f"/Resources {pdf_ref(2)}")

            page_annots = self.annots[n]
            if page_annots:  # Annotations, e.g. links:
                annots = ""
                for annot in page_annots:
                    # first four things in 'link' list are coordinates?
                    rect = (
                        f"{annot.x:.2f} {annot.y:.2f} "
                        f"{annot.x + annot.width:.2f} {annot.y - annot.height:.2f}"
                    )

                    # start the annotation entry
                    annots += (
                        f"<</Type /Annot /Subtype /{annot.type}"
                        f" /Rect [{rect}] /Border [0 0 0]"
                        # Flag "Print" (bit position 3) specifies to print
                        # the annotation when the page is printed.
                        # cf. https://docs.verapdf.org/validation/pdfa-part1/#rule-653-2
                        f" /F 4"
                    )

                    if annot.contents:
                        annots += f" /Contents {enclose_in_parens(annot.contents)}"

                    if annot.alt_text is not None:
                        # Note: the spec indicates that a /StructParent could be added **inside* this /Annot,
                        # but tests with Adobe Acrobat Reader reveal that the page /StructParents inserted below
                        # is enough to link the marked content in the hierarchy tree with this annotation link.
                        self._add_marked_content(
                            self.n, struct_type="/Link", alt_text=annot.alt_text
                        )

                    if annot.action:
                        annots += f" /A <<{annot.action.dict_as_string()}>>"

                    if annot.link:
                        if isinstance(annot.link, str):
                            annots += (
                                f" /A <</S /URI /URI {enclose_in_parens(annot.link)}>>"
                            )
                        else:  # Dest type ending of annotation entry
                            assert annot.link in self.links, (
                                f"Page {n} has a link with an invalid index: "
                                f"{annot.link} (doc #links={len(self.links)})"
                            )
                            dest = self.links[annot.link]
                            annots += f" /Dest {dest.as_str(self)}"
                    annots += ">>"
                # End links list
                self._out(f"/Annots [{annots}]")
            if self.pdf_version > "1.3":
                self._out("/Group <</Type /Group /S /Transparency" "/CS /DeviceRGB>>")
            spid = self._struct_parents_id_per_page.get(self.n)
            if spid is not None:
                self._out(f"/StructParents {spid}")
            self._out(f"/Contents {pdf_ref(self.n + 1)}>>")
            self._out("endobj")

            # Page content
            content = page["content"]
            p = zlib.compress(content) if self.compress else content
            self._newobj()
            self._out(f"<<{filter}/Length {len(p)}>>")
            self._out(pdf_stream(p))
            self._out("endobj")
        # Pages root
        self.offsets[1] = len(self.buffer)
        self._out("1 0 obj")
        self._out("<</Type /Pages")
        self._out("/Kids [" + " ".join(pdf_ref(3 + 2 * i) for i in range(nb)) + "]")
        self._out(f"/Count {nb}")
        self._out(f"/MediaBox [0 0 {dw_pt:.2f} {dh_pt:.2f}]")
        self._out(">>")
        self._out("endobj")

    def _substitute_page_number(self):
        nb = self.page  # total number of pages
        substituted = False
        # Replace number of pages in fonts using subsets (unicode)
        alias = self.str_alias_nb_pages.encode("UTF-16BE")
        encoded_nb = str(nb).encode("UTF-16BE")
        for n in range(1, nb + 1):
            page = self.pages[n]
            new_content = page["content"].replace(alias, encoded_nb)
            substituted |= page["content"] != new_content
            page["content"] = new_content
        # Now repeat for no pages in non-subset fonts
        alias = self.str_alias_nb_pages.encode("latin-1")
        encoded_nb = str(nb).encode("latin-1")
        for n in range(1, nb + 1):
            page = self.pages[n]
            new_content = page["content"].replace(alias, encoded_nb)
            substituted |= page["content"] != new_content
            page["content"] = new_content
        if substituted:
            LOGGER.info(
                "Substitution of '%s' was performed in the document",
                self.str_alias_nb_pages,
            )

    def _insert_table_of_contents(self):
        prev_state = self.state
        tocp = self._toc_placeholder
        self.page = tocp.start_page
        # Doc has been closed but we want to write to self.pages[self.page] instead of self.buffer:
        self.state = DocumentState.GENERATING_PAGE
        self.y = tocp.y
        tocp.render_function(self, self._outline)
        expected_final_page = tocp.start_page + tocp.pages - 1
        if self.page != expected_final_page:
            too = "many" if self.page > expected_final_page else "few"
            error_msg = f"The rendering function passed to FPDF.insert_toc_placeholder triggered too {too} page breaks: "
            error_msg += f"ToC ended on page {self.page} while it was expected to span exactly {tocp.pages} pages"
            raise FPDFException(error_msg)
        self.state = prev_state

    def _putfonts(self):
        nf = self.n
        for diff in self.diffs.values():
            # Encodings
            self._newobj()
            self._out(
                "<</Type /Encoding /BaseEncoding /WinAnsiEncoding "
                + "/Differences ["
                + diff
                + "]>>"
            )
            self._out("endobj")

        for name, info in self.font_files.items():
            if "type" in info and info["type"] != "TTF":
                # Font file embedding
                self._newobj()
                info["n"] = self.n
                font = (FPDF_FONT_DIR / name).read_bytes()
                compressed = substr(name, -2) == ".z"
                if not compressed and "length2" in info:
                    header = ord(font[0]) == 128
                    if header:
                        # Strip first binary header
                        font = substr(font, 6)
                    if header and ord(font[info["length1"]]) == 128:
                        # Strip second binary header
                        font = substr(font, 0, info["length1"]) + substr(
                            font, info["length1"] + 6
                        )

                self._out(f"<</Length {len(font)}")
                if compressed:
                    self._out("/Filter /FlateDecode")
                self._out(f"/Length1 {info['length1']}")
                if "length2" in info:
                    self._out(f"/Length2 {info['length2']} /Length3 0")
                self._out(">>")
                self._out(pdf_stream(font))
                self._out("endobj")

        # Font objects
        flist = [(x[1]["i"], x[0], x[1]) for x in self.fonts.items()]
        flist.sort()
        for _, font_name, font in flist:
            self.fonts[font_name]["n"] = self.n + 1
            my_type = font["type"]
            name = font["name"]
            # Standard font
            if my_type == "core":
                self._newobj()
                self._out("<</Type /Font")
                self._out(f"/BaseFont /{name}")
                self._out("/Subtype /Type1")
                if name not in ("Symbol", "ZapfDingbats"):
                    self._out("/Encoding /WinAnsiEncoding")
                self._out(">>")
                self._out("endobj")

            # Additional Type1 or TrueType font
            elif my_type in ("Type1", "TrueType"):
                self._newobj()
                self._out("<</Type /Font")
                self._out(f"/BaseFont /{name}")
                self._out(f"/Subtype /{my_type}")
                self._out("/FirstChar 32 /LastChar 255")
                self._out(f"/Widths {pdf_ref(self.n + 1)}")
                self._out(f"/FontDescriptor {pdf_ref(self.n + 2)}")
                if font["enc"]:
                    if "diff" in font:
                        self._out(f"/Encoding {pdf_ref(nf + font['diff'])}")
                    else:
                        self._out("/Encoding /WinAnsiEncoding")
                self._out(">>")
                self._out("endobj")

                # Widths
                self._newobj()
                self._out(
                    "["
                    + " ".join(_char_width(font, chr(i)) for i in range(32, 256))
                    + "]"
                )
                self._out("endobj")

                # Descriptor
                self._newobj()
                s = f"<</Type /FontDescriptor /FontName /{name}"
                for k in (
                    "Ascent",
                    "Descent",
                    "CapHeight",
                    "Flags",
                    "FontBBox",
                    "ItalicAngle",
                    "StemV",
                    "MissingWidth",
                ):
                    s += f" /{k} {font['desc'][k]}"

                filename = font["file"]
                if filename:
                    s += " /FontFile"
                    if my_type != "Type1":
                        s += "2"
                    s += " " + pdf_ref(self.font_files[filename]["n"])
                self._out(f"{s}>>")
                self._out("endobj")
            elif my_type == "TTF":
                self.fonts[font_name]["n"] = self.n + 1
                ttf = TTFontFile()
                fontname = f"MPDFAA+{font['name']}"
                subset = font["subset"].dict()
                del subset[0]
                ttfontstream = ttf.makeSubset(font["ttffile"], subset)
                ttfontsize = len(ttfontstream)
                fontstream = zlib.compress(ttfontstream)
                codeToGlyph = ttf.codeToGlyph
                # del codeToGlyph[0]

                # Type0 Font
                # A composite font - a font composed of other fonts,
                # organized hierarchically
                self._newobj()
                self._out("<</Type /Font")
                self._out("/Subtype /Type0")
                self._out(f"/BaseFont /{fontname}")
                self._out("/Encoding /Identity-H")
                self._out(f"/DescendantFonts [{pdf_ref(self.n + 1)}]")
                self._out(f"/ToUnicode {pdf_ref(self.n + 2)}")
                self._out(">>")
                self._out("endobj")

                # CIDFontType2
                # A CIDFont whose glyph descriptions are based on
                # TrueType font technology
                self._newobj()
                self._out("<</Type /Font")
                self._out("/Subtype /CIDFontType2")
                self._out(f"/BaseFont /{fontname}")
                self._out(f"/CIDSystemInfo {pdf_ref(self.n + 2)}")
                self._out(f"/FontDescriptor {pdf_ref(self.n + 3)}")
                if font["desc"].get("MissingWidth"):
                    self._out(f"/DW {font['desc']['MissingWidth']}")
                self._putTTfontwidths(font, ttf.maxUni)
                self._out(f"/CIDToGIDMap {pdf_ref(self.n + 4)}")
                self._out(">>")
                self._out("endobj")

                # bfChar
                # This table informs the PDF reader about the unicode
                # character that each used 16-bit code belongs to. It
                # allows searching the file and copying text from it.
                bfChar = []
                subset = font["subset"].dict()
                for code in subset:
                    code_mapped = subset.get(code)
                    if code > 0xFFFF:
                        # Calculate surrogate pair
                        code_high = 0xD800 | (code - 0x10000) >> 10
                        code_low = 0xDC00 | (code & 0x3FF)
                        bfChar.append(
                            f"<{code_mapped:04X}> <{code_high:04X}{code_low:04X}>\n"
                        )
                    else:
                        bfChar.append(f"<{code_mapped:04X}> <{code:04X}>\n")

                # ToUnicode
                self._newobj()
                toUni = (
                    "/CIDInit /ProcSet findresource begin\n"
                    "12 dict begin\n"
                    "begincmap\n"
                    "/CIDSystemInfo\n"
                    "<</Registry (Adobe)\n"
                    "/Ordering (UCS)\n"
                    "/Supplement 0\n"
                    ">> def\n"
                    "/CMapName /Adobe-Identity-UCS def\n"
                    "/CMapType 2 def\n"
                    "1 begincodespacerange\n"
                    "<0000> <FFFF>\n"
                    "endcodespacerange\n"
                    f"{len(bfChar)} beginbfchar\n"
                    f"{''.join(bfChar)}"
                    "endbfchar\n"
                    "endcmap\n"
                    "CMapName currentdict /CMap defineresource pop\n"
                    "end\n"
                    "end"
                )
                self._out(f"<</Length {len(toUni)}>>")
                self._out(pdf_stream(toUni))
                self._out("endobj")

                # CIDSystemInfo dictionary
                self._newobj()
                self._out("<</Registry (Adobe)")
                self._out("/Ordering (UCS)")
                self._out("/Supplement 0")
                self._out(">>")
                self._out("endobj")

                # Font descriptor
                self._newobj()
                self._out("<</Type /FontDescriptor")
                self._out("/FontName /" + fontname)
                for kd in (
                    "Ascent",
                    "Descent",
                    "CapHeight",
                    "Flags",
                    "FontBBox",
                    "ItalicAngle",
                    "StemV",
                    "MissingWidth",
                ):
                    v = font["desc"][kd]
                    if kd == "Flags":
                        v = v | 4
                        v = v & ~32  # SYMBOLIC font flag
                    self._out(f" /{kd} {v}")
                self._out(f"/FontFile2 {pdf_ref(self.n + 2)}")
                self._out(">>")
                self._out("endobj")

                # Embed CIDToGIDMap
                # A specification of the mapping from CIDs to glyph indices
                cidtogidmap = ["\x00"] * 256 * 256 * 2
                for cc, glyph in codeToGlyph.items():
                    cidtogidmap[cc * 2] = chr(glyph >> 8)
                    cidtogidmap[cc * 2 + 1] = chr(glyph & 0xFF)
                cidtogidmap = "".join(cidtogidmap)
                # manage binary data as latin1 until PEP461-like function is implemented
                cidtogidmap = zlib.compress(cidtogidmap.encode("latin1"))
                self._newobj()
                self._out(f"<</Length {len(cidtogidmap)}")
                self._out("/Filter /FlateDecode")
                self._out(">>")
                self._out(pdf_stream(cidtogidmap))
                self._out("endobj")

                # Font file
                self._newobj()
                self._out(f"<</Length {len(fontstream)}")
                self._out("/Filter /FlateDecode")
                self._out(f"/Length1 {ttfontsize}")
                self._out(">>")
                self._out(pdf_stream(fontstream))
                self._out("endobj")
                del ttf
            else:
                # Allow for additional types
                mtd = f"_put{my_type.lower()}"
                # check if self has a attr mtd which is callable (method)
                if not callable(getattr(self, mtd, None)):
                    raise FPDFException(f"Unsupported font type: {my_type}")
                # pylint: disable=no-member
                self.mtd(font)

    def _putTTfontwidths(self, font, maxUni):
        if font["unifilename"] is None:
            cw127fname = None
        else:
            cw127fname = Path(font["unifilename"]).with_suffix(".cw127.pkl")
        font_dict = load_cache(cw127fname)
        if font_dict:
            rangeid = font_dict["rangeid"]
            range_ = font_dict["range"]
            prevcid = font_dict["prevcid"]
            prevwidth = font_dict["prevwidth"]
            interval = font_dict["interval"]
            range_interval = font_dict["range_interval"]
            startcid = 128
        else:
            rangeid = 0
            range_ = {}
            range_interval = {}
            prevcid = -2
            prevwidth = -1
            interval = False
            startcid = 1
        cwlen = maxUni + 1

        # for each character
        subset = font["subset"].dict()
        for cid in range(startcid, cwlen):
            if cid == 128 and font_dict:
                try:
                    with cw127fname.open("wb") as fh:
                        pickle.dump(font_dict, fh)
                except OSError as e:
                    if e.errno != errno.EACCES:
                        raise  # Not a permission error.

            width = _char_width(font, cid)
            if "dw" not in font or (font["dw"] and width != font["dw"]):
                cid_mapped = subset.get(cid)
                if cid_mapped is None:
                    continue
                if cid_mapped == (prevcid + 1):
                    if width == prevwidth:
                        if width == range_[rangeid][0]:
                            range_.setdefault(rangeid, []).append(width)
                        else:
                            range_[rangeid].pop()
                            # new range
                            rangeid = prevcid
                            range_[rangeid] = [prevwidth, width]
                        interval = True
                        range_interval[rangeid] = True
                    else:
                        if interval:
                            # new range
                            rangeid = cid_mapped
                            range_[rangeid] = [width]
                        else:
                            range_[rangeid].append(width)
                        interval = False
                else:
                    rangeid = cid_mapped
                    range_[rangeid] = [width]
                    interval = False
                prevcid = cid_mapped
                prevwidth = width
        prevk = -1
        nextk = -1
        prevint = False

        ri = range_interval
        for k, ws in sorted(range_.items()):
            cws = len(ws)
            if k == nextk and not prevint and (k not in ri or cws < 3):
                if k in ri:
                    del ri[k]
                range_[prevk] = range_[prevk] + range_[k]
                del range_[k]
            else:
                prevk = k
            nextk = k + cws
            if k in ri:
                prevint = cws > 3
                del ri[k]
                nextk -= 1
            else:
                prevint = False
        w = []
        for k, ws in sorted(range_.items()):
            if len(set(ws)) == 1:
                w.append(f" {k} {k + len(ws) - 1} {ws[0]}")
            else:
                w.append(f" {k} [ {' '.join(str(int(h)) for h in ws)} ]\n")
        self._out(f"/W [{''.join(w)}]")

    def _putimages(self):
        for img_info in sorted(
            self.images.values(), key=lambda img_info: img_info["i"]
        ):
            if img_info["usages"] == 0:
                continue
            self._putimage(img_info)
            del img_info["data"]
            if "smask" in img_info:
                del img_info["smask"]

    def _putimage(self, info):
        if "data" not in info:
            return
        self._newobj()
        info["n"] = self.n
        self._out("<</Type /XObject")
        self._out("/Subtype /Image")
        self._out(f"/Width {info['w']}")
        self._out(f"/Height {info['h']}")

        if info["cs"] == "Indexed":
            self._out(
                f"/ColorSpace [/Indexed /DeviceRGB "
                f"{len(info['pal']) // 3 - 1} {pdf_ref(self.n + 1)}]"
            )
        else:
            self._out(f"/ColorSpace /{info['cs']}")
            if info["cs"] == "DeviceCMYK":
                self._out("/Decode [1 0 1 0 1 0 1 0]")

        self._out(f"/BitsPerComponent {info['bpc']}")

        if "f" in info:
            self._out(f"/Filter /{info['f']}")
        if "dp" in info:
            self._out(f"/DecodeParms <<{info['dp']}>>")

        if "trns" in info and isinstance(info["trns"], list):
            trns = " ".join(f"{x} {x}" for x in info["trns"])
            self._out(f"/Mask [{trns}]")

        if self.allow_images_transparency and "smask" in info:
            self._out(f"/SMask {pdf_ref(self.n + 1)}")

        self._out(f"/Length {len(info['data'])}>>")
        self._out(pdf_stream(info["data"]))
        self._out("endobj")

        # Soft mask
        if self.allow_images_transparency and "smask" in info:
            dp = f"/Predictor 15 /Colors 1 /BitsPerComponent 8 /Columns {info['w']}"
            smask = {
                "w": info["w"],
                "h": info["h"],
                "cs": "DeviceGray",
                "bpc": 8,
                "f": info["f"],
                "dp": dp,
                "data": info["smask"],
            }
            self._putimage(smask)

        # Palette
        if info["cs"] == "Indexed":
            self._newobj()
            filter, pal = (
                ("/Filter /FlateDecode ", zlib.compress(info["pal"]))
                if self.compress
                else ("", info["pal"])
            )
            self._out(f"<<{filter}/Length {len(pal)}>>")
            self._out(pdf_stream(pal))
            self._out("endobj")

    def _putxobjectdict(self):
        img_ids = [
            (img_info["i"], img_info["n"])
            for img_info in self.images.values()
            if img_info["usages"]
        ]
        img_ids.sort()
        for idx, n in img_ids:
            self._out(f"/I{idx} {pdf_ref(n)}")

    def _putresourcedict(self):
        # From section 10.1, "Procedure Sets", of PDF 1.7 spec:
        # > Beginning with PDF 1.4, this feature is considered obsolete.
        # > For compatibility with existing consumer applications,
        # > PDF producer applications should continue to specify procedure sets
        # > (preferably, all of those listed in Table 10.1).
        self._out("/ProcSet [/PDF /Text /ImageB /ImageC /ImageI]")
        self._out("/Font <<")
        font_ids = [(x["i"], x["n"]) for x in self.fonts.values()]
        font_ids.sort()
        for idx, n in font_ids:
            self._out(f"/F{idx} {pdf_ref(n)}")
        self._out(">>")
        self._out("/XObject <<")
        self._putxobjectdict()
        self._out(">>")

    def _putresources(self):
        with self._trace_size("resources.fonts"):
            self._putfonts()
        with self._trace_size("resources.images"):
            self._putimages()

        # Resource dictionary
        with self._trace_size("resources.dict"):
            self.offsets[2] = len(self.buffer)
            self._out("2 0 obj")
            self._out("<<")
            self._putresourcedict()
            self._out(">>")
            self._out("endobj")

    def _put_structure_tree(self):
        "Builds a Structure Hierarchy, including image alternate descriptions"
        # This property is later used by _putcatalog to insert a reference to the StructTreeRoot:
        self._struct_tree_root_obj_id = self.n + 1
        self.struct_builder.serialize(
            first_object_id=self._struct_tree_root_obj_id, fpdf=self
        )

    def _put_document_outline(self):
        # This property is later used by _putcatalog to insert a reference to the Outlines:
        self._outlines_obj_id = self.n + 1
        serialize_outline(
            self._outline, first_object_id=self._outlines_obj_id, fpdf=self
        )

    def _put_xmp_metadata(self):
        xpacket = f'<?xpacket begin="ï»¿" id="W5M0MpCehiHzreSzNTczkc9d"?>\n{self.xmp_metadata}\n<?xpacket end="w"?>\n'
        self._newobj()
        self._out(f"<</Type /Metadata /Subtype /XML /Length {len(xpacket)}>>")
        self._out(pdf_stream(xpacket))
        self._out("endobj")
        self._xmp_metadata_obj_id = self.n

    def _putinfo(self):
        info_d = {
            "/Title": enclose_in_parens(getattr(self, "title", None)),
            "/Subject": enclose_in_parens(getattr(self, "subject", None)),
            "/Author": enclose_in_parens(getattr(self, "author", None)),
            "/Keywords": enclose_in_parens(getattr(self, "keywords", None)),
            "/Creator": enclose_in_parens(getattr(self, "creator", None)),
            "/Producer": enclose_in_parens(getattr(self, "producer", None)),
        }

        if hasattr(self, "creation_date"):
            try:
                creation_date = self.creation_date
                date_string = f"{creation_date:%Y%m%d%H%M%S}"
            except Exception as error:
                raise FPDFException(
                    f"Could not format date: {creation_date}"
                ) from error
        else:
            date_string = f"{datetime.now():%Y%m%d%H%M%S}"
        info_d["/CreationDate"] = enclose_in_parens(f"D:{date_string}")

        self._out(pdf_d(info_d, open_dict="", close_dict="", has_empty_fields=True))

    def _putcatalog(self):
        catalog_d = {
            "/Type": "/Catalog",
            # Pages is always the 1st object of the document, cf. the end of _putpages:
            "/Pages": pdf_ref(1),
        }
        lang = enclose_in_parens(getattr(self, "lang", None))
        if lang:
            catalog_d["/Lang"] = lang

        if self.zoom_mode in ZOOM_CONFIGS:
            zoom_config = [
                pdf_ref(3),  # reference to object ID of the 1st page
                *ZOOM_CONFIGS[self.zoom_mode],
            ]
        else:  # zoom_mode is a number, not one of the allowed strings:
            zoom_config = ["/XYZ", "null", "null", str(self.zoom_mode / 100)]
        catalog_d["/OpenAction"] = pdf_l(zoom_config)

        if self.layout_mode in LAYOUT_NAMES:
            catalog_d["/PageLayout"] = LAYOUT_NAMES[self.layout_mode]
        if self._xmp_metadata_obj_id:
            catalog_d["/Metadata"] = pdf_ref(self._xmp_metadata_obj_id)
        if self._struct_tree_root_obj_id:
            catalog_d["/MarkInfo"] = pdf_d({"/Marked": "true"})
            catalog_d["/StructTreeRoot"] = pdf_ref(self._struct_tree_root_obj_id)
        if self._outlines_obj_id:
            catalog_d["/Outlines"] = pdf_ref(self._outlines_obj_id)

        self._out(pdf_d(catalog_d, open_dict="", close_dict=""))

    def _putheader(self):
        self._out(f"%PDF-{self.pdf_version}")

    def _puttrailer(self):
        self._out(f"/Size {self.n + 1}")
        self._out(f"/Root {pdf_ref(self.n)}")  # Catalog object index
        self._out(f"/Info {pdf_ref(self.n - 1)}")  # Info object index

    def _enddoc(self):
        LOGGER.debug("Final doc sections size summary:")
        with self._trace_size("header"):
            self._putheader()
        with self._trace_size("pages"):
            self._putpages()
        self._putresources()  # trace_size is performed inside
        if not self.struct_builder.empty():
            with self._trace_size("structure_tree"):
                self._put_structure_tree()
        if self._outline:
            with self._trace_size("document_outline"):
                self._put_document_outline()
        if self.xmp_metadata:
            self._put_xmp_metadata()
        # Info
        with self._trace_size("info"):
            self._newobj()
            self._out("<<")
            self._putinfo()
            self._out(">>")
            self._out("endobj")
        # Catalog
        with self._trace_size("catalog"):
            self._newobj()
            self._out("<<")
            self._putcatalog()
            self._out(">>")
            self._out("endobj")
        # Cross-ref
        with self._trace_size("xref"):
            o = len(self.buffer)
            self._out("xref")
            self._out(f"0 {self.n + 1}")
            self._out("0000000000 65535 f ")
            for i in range(1, self.n + 1):
                self._out(f"{self.offsets[i]:010} 00000 n ")
        # Trailer
        with self._trace_size("trailer"):
            self._out("trailer")
            self._out("<<")
            self._puttrailer()
            self._out(">>")
            self._out("startxref")
            self._out(o)
        self._out("%%EOF")
        self.state = DocumentState.CLOSED

    def _beginpage(self, orientation, format, same, duration, transition):
        self.page += 1
        page = {"content": bytearray(), "duration": duration, "transition": transition}
        self.pages[self.page] = page
        self.state = DocumentState.GENERATING_PAGE
        self.x = self.l_margin
        self.y = self.t_margin
        self.font_family = ""
        self.font_stretching = 100
        if same:
            if orientation or format:
                raise ValueError(
                    f"Inconsistent parameters: same={same} but orientation={orientation} format={format}"
                )
        else:
            # Set page format if provided, else use default value:
            page_width_pt, page_height_pt = (
                get_page_format(format, self.k) if format else (self.dw_pt, self.dh_pt)
            )
            self._set_orientation(
                orientation or self.def_orientation, page_width_pt, page_height_pt
            )
            self.page_break_trigger = self.h - self.b_margin
        page["w_pt"], page["h_pt"] = self.w_pt, self.h_pt

    def _endpage(self):
        # End of page contents
        self.state = DocumentState.READY

    def _newobj(self):
        # Begin a new object
        self.n += 1
        self.offsets[self.n] = len(self.buffer)
        self._out(f"{self.n} 0 obj")
        return self.n

    def _do_underline(self, x, y, txt):
        "Draw an horizontal line starting from (x, y) with a length equal to 'txt' width"
        up = self.current_font["up"]
        ut = self.current_font["ut"]
        w = self.get_string_width(txt, True) + self.ws * txt.count(" ")
        return (
            f"{x * self.k:.2f} "
            f"{(self.h - y + up / 1000 * self.font_size) * self.k:.2f} "
            f"{w * self.k:.2f} {-ut / 1000 * self.font_size_pt:.2f} re f"
        )

    def _out(self, s):
        if self.state == DocumentState.CLOSED:
            raise FPDFException(
                "Content cannot be added on a closed document, after calling output()"
            )
        if not isinstance(s, bytes):
            if not isinstance(s, str):
                s = str(s)
            s = s.encode("latin1")
        if self.state == DocumentState.GENERATING_PAGE:
            self.pages[self.page]["content"] += s + b"\n"
        else:
            self.buffer += s + b"\n"

    @check_page
    def interleaved2of5(self, txt, x, y, w=1, h=10):
        """Barcode I2of5 (numeric), adds a 0 if odd length"""
        narrow = w / 3
        wide = w

        # wide/narrow codes for the digits
        bar_char = {
            "0": "nnwwn",
            "1": "wnnnw",
            "2": "nwnnw",
            "3": "wwnnn",
            "4": "nnwnw",
            "5": "wnwnn",
            "6": "nwwnn",
            "7": "nnnww",
            "8": "wnnwn",
            "9": "nwnwn",
            "A": "nn",
            "Z": "wn",
        }
        # The caller should do this, or we can't rotate the thing.
        # self.set_fill_color(0)
        code = txt
        # add leading zero if code-length is odd
        if len(code) % 2 != 0:
            code = f"0{code}"

        # add start and stop codes
        code = f"AA{code.lower()}ZA"

        for i in range(0, len(code), 2):
            # choose next pair of digits
            char_bar = code[i]
            char_space = code[i + 1]
            # check whether it is a valid digit
            if char_bar not in bar_char:
                raise RuntimeError(f'Char "{char_bar}" invalid for I25:')
            if char_space not in bar_char:
                raise RuntimeError(f'Char "{char_space}" invalid for I25: ')

            # create a wide/narrow-seq (first digit=bars, second digit=spaces)
            seq = "".join(
                f"{cb}{cs}" for cb, cs in zip(bar_char[char_bar], bar_char[char_space])
            )

            for bar_index, char in enumerate(seq):
                # set line_width depending on value
                line_width = narrow if char == "n" else wide

                # draw every second value, the other is represented by space
                if bar_index % 2 == 0:
                    self.rect(x, y, line_width, h, "F")

                x += line_width

    @check_page
    def code39(self, txt, x, y, w=1.5, h=5):
        """Barcode 3of9"""
        dim = {"w": w, "n": w / 3}
        if not txt.startswith("*") or not txt.endswith("*"):
            warnings.warn(
                "Code 39 input must start and end with a '*' character to be valid."
                " This method does not insert it automatically."
            )
        chars = {
            "0": "nnnwwnwnn",
            "1": "wnnwnnnnw",
            "2": "nnwwnnnnw",
            "3": "wnwwnnnnn",
            "4": "nnnwwnnnw",
            "5": "wnnwwnnnn",
            "6": "nnwwwnnnn",
            "7": "nnnwnnwnw",
            "8": "wnnwnnwnn",
            "9": "nnwwnnwnn",
            "A": "wnnnnwnnw",
            "B": "nnwnnwnnw",
            "C": "wnwnnwnnn",
            "D": "nnnnwwnnw",
            "E": "wnnnwwnnn",
            "F": "nnwnwwnnn",
            "G": "nnnnnwwnw",
            "H": "wnnnnwwnn",
            "I": "nnwnnwwnn",
            "J": "nnnnwwwnn",
            "K": "wnnnnnnww",
            "L": "nnwnnnnww",
            "M": "wnwnnnnwn",
            "N": "nnnnwnnww",
            "O": "wnnnwnnwn",
            "P": "nnwnwnnwn",
            "Q": "nnnnnnwww",
            "R": "wnnnnnwwn",
            "S": "nnwnnnwwn",
            "T": "nnnnwnwwn",
            "U": "wwnnnnnnw",
            "V": "nwwnnnnnw",
            "W": "wwwnnnnnn",
            "X": "nwnnwnnnw",
            "Y": "wwnnwnnnn",
            "Z": "nwwnwnnnn",
            "-": "nwnnnnwnw",
            ".": "wwnnnnwnn",
            " ": "nwwnnnwnn",
            "*": "nwnnwnwnn",
            "$": "nwnwnwnnn",
            "/": "nwnwnnnwn",
            "+": "nwnnnwnwn",
            "%": "nnnwnwnwn",
        }
        # The caller should do this, or we can't rotate the thing.
        # self.set_fill_color(0)
        for c in txt.upper():
            if c not in chars:
                raise RuntimeError(f'Invalid char "{c}" for Code39')
            for i, d in enumerate(chars[c]):
                if i % 2 == 0:
                    self.rect(x, y, dim[d], h, "F")
                x += dim[d]
            x += dim["n"]

    @check_page
    @contextmanager
    def rect_clip(self, x, y, w, h):
        self._out(
            (
                f"q {x * self.k:.2f} {(self.h - y - h) * self.k:.2f} {w * self.k:.2f} "
                f"{h * self.k:.2f} re W n\n"
            )
        )
        yield
        self._out("Q\n")

    @contextmanager
    def _trace_size(self, label):
        prev_size = len(self.buffer)
        yield
        LOGGER.debug("- %s.size: %s", label, _sizeof_fmt(len(self.buffer) - prev_size))

    @contextmanager
    def unbreakable(self):
        """
        Ensures that all rendering performed in this context appear on a single page
        by performing page break beforehand if need be.

        Notes
        -----

        Using this method means to duplicate the FPDF `bytearray` buffer:
        when generating large PDFs, doubling memory usage may be troublesome.
        """
        prev_page, prev_y = self.page, self.y
        recorder = FPDFRecorder(self, accept_page_break=False)
        LOGGER.debug("Starting unbreakable block")
        yield recorder
        y_scroll = recorder.y - prev_y + (recorder.page - prev_page) * self.eph
        if prev_y + y_scroll > self.page_break_trigger or recorder.page > prev_page:
            LOGGER.debug("Performing page jump due to unbreakable height")
            recorder.rewind()
            # pylint: disable=protected-access
            # Performing this call through .pdf so that it does not get recorded & replayed:
            recorder.pdf._perform_page_break()
            recorder.replay()
        LOGGER.debug("Ending unbreakable block")

    @check_page
    def insert_toc_placeholder(self, render_toc_function, pages=1):
        """
        Configure Table Of Contents rendering at the end of the document generation,
        and reserve some vertical space right now in order to insert it.

        Args:
            render_toc_function (function): a function that will be invoked to render the ToC.
                This function will receive 2 parameters: `pdf`, an instance of FPDF, and `outline`,
                a list of `OutlineSection`.
            pages (int): the number of pages that the Table of Contents will span,
                including the current one that will. As many page breaks as the value of this argument
                will occur immediately after calling this method.
        """
        if not callable(render_toc_function):
            raise TypeError(
                f"The first argument must be a callable, got: {type(render_toc_function)}"
            )
        if self._toc_placeholder:
            raise FPDFException(
                "A placeholder for the table of contents has already been defined"
                f" on page {self._toc_placeholder.start_page}"
            )
        self._toc_placeholder = ToCPlaceholder(
            render_toc_function, self.page, self.y, pages
        )
        for _ in range(pages):
            self.add_page()

    def set_section_title_styles(
        self,
        level0,
        level1=None,
        level2=None,
        level3=None,
        level4=None,
        level5=None,
        level6=None,
    ):
        """
        Defines a style for section titles.
        After calling this method, calls to `start_section` will render section names visually.

        Args:
            level0 (TitleStyle): style for the top level section titles
            level1 (TitleStyle): optional style for the level 1 section titles
            level2 (TitleStyle): optional style for the level 2 section titles
            level3 (TitleStyle): optional style for the level 3 section titles
            level4 (TitleStyle): optional style for the level 4 section titles
            level5 (TitleStyle): optional style for the level 5 section titles
            level6 (TitleStyle): optional style for the level 6 section titles
        """
        for level in (level0, level1, level2, level3, level4, level5, level6):
            if level and not isinstance(level, TitleStyle):
                raise TypeError(
                    f"Arguments must all be TitleStyle instances, got: {type(level)}"
                )
        self.section_title_styles = {
            0: level0,
            1: level1,
            2: level2,
            3: level3,
            4: level4,
            5: level5,
            6: level6,
        }

    @check_page
    def start_section(self, name, level=0):
        """
        Start a section in the document outline.
        If section_title_styles have been configured,
        render the section name visually as a title.

        Args:
            name (str): section name
            level (int): section level in the document outline. 0 means top-level.
        """
        if level < 0:
            raise ValueError('"level" mut be equal or greater than zero')
        if self._outline and level > self._outline[-1].level + 1:
            raise ValueError(
                f"Incoherent hierarchy: cannot start a level {level} section after a level {self._outline[-1].level} one"
            )
        dest = DestinationXYZ(self.page, y=self.y)
        struct_elem = None
        if self.section_title_styles:
            with self._marked_sequence(title=name) as marked_content:
                struct_elem = self.struct_builder.struct_elem_per_mc[marked_content]
                with self._apply_style(self.section_title_styles[level]):
                    self.multi_cell(w=self.epw, h=self.font_size, txt=name, ln=1)
        self._outline.append(OutlineSection(name, level, self.page, dest, struct_elem))

    @contextmanager
    def _apply_style(self, title_style):
        prev_font = (self.font_family, self.font_style, self.font_size_pt)
        self.set_font(
            title_style.font_family, title_style.font_style, title_style.font_size_pt
        )
        prev_text_color = self.text_color
        if title_style.color is not None:
            if isinstance(title_style.color, Sequence):
                self.set_text_color(*title_style.color)
            else:
                self.set_text_color(title_style.color)
        prev_underline = self.underline
        self.underline = title_style.underline
        if title_style.t_margin:
            self.ln(title_style.t_margin)
        if title_style.l_margin:
            self.set_x(title_style.l_margin)
        yield
        if title_style.b_margin:
            self.ln(title_style.b_margin)
        self.set_font(*prev_font)
        self.text_color = prev_text_color
        self.underline = prev_underline


def _style_to_operator(style):
    style_to_operators = {"F": "f", "FD": "B", "DF": "B", "D": "S"}
    if not style:
        style = "D"
    if style not in style_to_operators:
        raise ValueError(
            f"Invalid value for style: '{style}'. Allowed values: {'/'.join(style_to_operators.keys())}"
        )
    return style_to_operators[style]


def _char_width(font, char):
    cw = font["cw"]
    try:
        width = cw[char]
    except IndexError:
        width = font["desc"].get("MissingWidth") or 500
    if width == 65535:
        width = 0
    return width


def _sizeof_fmt(num, suffix="B"):
    # Recipe from: https://stackoverflow.com/a/1094933/636849
    for unit in ["", "Ki", "Mi", "Gi", "Ti", "Pi", "Ei", "Zi"]:
        if abs(num) < 1024:
            return f"{num:3.1f}{unit}{suffix}"
        num /= 1024
    return f"{num:.1f}Yi{suffix}"


sys.modules[__name__].__class__ = WarnOnDeprecatedModuleAttributes


__all__ = ["FPDF", "load_cache", "get_page_format", "TitleStyle", "PAGE_FORMATS"]<|MERGE_RESOLUTION|>--- conflicted
+++ resolved
@@ -1097,13 +1097,39 @@
         self.ellipse(x, y, r, r, style)
 
     @check_page
-<<<<<<< HEAD
     def regular_polygon(self, x, y, numSides, polyWidth, rotateDegrees=0, style=None):
         """
         Outputs a regular polygon with n sides
         It can be rotated
         Style can also be applied (fill, border...)
-=======
+
+        Args:
+            x (int): Abscissa of upper-left bounging box.
+            y (int): Ordinate of upper-left bounging box.
+            numSides (int): Number of sides for polygon.
+            polyWidth (int): width of the polygon.
+            rotateDegrees (int): degree amount to rotate polygon. (can be left blank)
+            style (int): Style of rendering. Possible values are: (can be left blank)
+                * `D` or None: draw border. This is the default value.
+                * `F`: fill
+                * `DF` or `FD`: draw and fill
+
+        """
+        radius = polyWidth / 2
+        centerX = x + radius
+        centerY = y - radius
+        #center point is (centerX, centerY)
+        points = []
+        i = 1
+        for i in range(1,numSides+1):
+            point = centerX + radius*math.cos(math.radians((360/numSides)*i)+math.radians(rotateDegrees)), centerY + radius*math.sin(math.radians((360/numSides)*i)+math.radians(rotateDegrees))
+            points.append(point)
+            i += 1
+        #creates list of touples containing cordinate points of vertices 
+
+        self.polygon(points, style)
+        #passes points through polygon function
+
     def arc(
         self,
         x,
@@ -1121,37 +1147,6 @@
         """
         Outputs an arc.
         It can be drawn (border only), filled (with no border) or both.
->>>>>>> eb187c1c
-
-        Args:
-            x (int): Abscissa of upper-left bounging box.
-            y (int): Ordinate of upper-left bounging box.
-<<<<<<< HEAD
-            numSides (int): Number of sides for polygon.
-            polyWidth (int): width of the polygon.
-            rotateDegrees (int): degree amount to rotate polygon. (can be left blank)
-            style (int): Style of rendering. Possible values are: (can be left blank)
-                * `D` or None: draw border. This is the default value.
-                * `F`: fill
-                * `DF` or `FD`: draw and fill
-
-        """
-        radius = polyWidth / 2
-        centerX = x + radius
-        centerY = y - radius
-        #center point is (centerX, centerY)
-        points = []
-        i = 1
-        for i in range(1,numSides+1):
-            point = centerX + radius*math.cos(math.radians((360/numSides)*i)+math.radians(rotateDegrees)), centerY + radius*math.sin(math.radians((360/numSides)*i)+math.radians(rotateDegrees))
-            points.append(point)
-            i += 1
-        #creates list of touples containing cordinate points of vertices 
-
-        self.polygon(points, style)
-        #passes points through polygon function
-
-=======
             a (int): Semi-major axis diameter.
             b (int): Semi-minor axis diameter, if None, equals to a (default: None).
             start_angle (int): Start angle of the arc (in degrees).
@@ -1317,7 +1312,6 @@
             True,
             style,
         )
->>>>>>> eb187c1c
 
     def add_font(self, family, style="", fname=None, uni=False):
         """
