--- conflicted
+++ resolved
@@ -109,10 +109,6 @@
     load_image,
     preload_image,
 )
-<<<<<<< HEAD
-from .line_break import Fragment, MultiLineBreak, TextLine
-from .linearization import LinearizedOutputProducer
-=======
 from .linearization import LinearizedOutputProducer
 from .line_break import (
     Fragment,
@@ -120,7 +116,6 @@
     TextLine,
     TotalPagesSubstitutionFragment,
 )
->>>>>>> 9df0cae2
 from .outline import OutlineSection
 from .output import (
     ZOOM_CONFIGS,
