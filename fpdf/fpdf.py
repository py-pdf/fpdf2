#!/usr/bin/env python
# -*- coding: utf-8 -*-
# ****************************************************************************
# * Software: FPDF for python                                                *
# * Date:     2010-09-10                                                     *
# * Last update: 2020-01-05                                                  *
# * License:  LGPL v3.0                                                      *
# *                                                                          *
# * Original Author (PHP):  Olivier PLATHEY 2004-12-31                       *
# * Ported to Python 2.4 by Max (maxpat78@yahoo.it) on 2006-05               *
# * Maintainer:  Mariano Reingart (reingart@gmail.com) et al since 2008 est. *
# * Maintainer:  David Alexander (daveankin@gmail.com) et al since 2017 est. *
# * NOTE: 'I' and 'D' destinations are disabled, and simply print to STDOUT  *
# ****************************************************************************
"""fpdf module (in fpdf package housing FPDF class)

This module contains FPDF class inspiring this library.
The version number is updated here (above and below in variable).
"""

from contextlib import contextmanager
from datetime import datetime
from collections import OrderedDict as o_dict
from functools import wraps
import errno
import logging
import math
import os
import pickle
import re
import sys
import warnings
import zlib
from hashlib import md5

from .errors import FPDFException, FPDFPageFormatException
from .fonts import fpdf_charwidths
from .image_parsing import get_img_info, load_resource as image_parsing_load_resource
from .ttfonts import TTFontFile
from .util import (
    substr,
    sprintf,
    UTF8ToUTF16BE,
    UTF8StringToArray,
    enclose_in_parens,
    escape_parens,
)
from .util.syntax import (
    create_name as pdf_name,
    create_dictionary_string as pdf_d,
    create_list_string as pdf_l,
    iobj_ref as pdf_ref,
    create_stream as pdf_stream,
)

LOGGER = logging.getLogger(__name__)

# Global variables
FPDF_VERSION = "2.2.0"
FPDF_FONT_DIR = os.path.join(os.path.dirname(__file__), "font")
FPDF_CACHE_MODE = 0  # 0 - in same folder, 1 - none, 2 - hash
FPDF_CACHE_DIR = None
SYSTEM_TTFONTS = None

PAGE_FORMATS = {
    "a3": (841.89, 1190.55),
    "a4": (595.28, 841.89),
    "a5": (420.94, 595.28),
    "letter": (612, 792),
    "legal": (612, 1008),
}


# Disabling this check due to the "format" parameter below:
# pylint: disable=redefined-builtin
def get_page_format(format, k=None):
    """Return page width and height size in points.

    Throws FPDFPageFormatException

    `format` can be either a 2-tuple or one of 'a3', 'a4', 'a5', 'letter', or
    'legal'.

    If format is a tuple, then the return value is the tuple's values
    given in the units specified on this document in the constructor,
    multiplied by the corresponding scale factor `k`, taken from instance
    variable `self.k`.

    If format is a string, the (width, height) tuple returned is in points.
    For a width and height of 8.5 * 11, 72 dpi is assumed, so the value
    returned is (8.5 * 72, 11 * 72), or (612, 792). Additional formats can be
    added by adding fields to the `fpdf.fpdf.PAGE_FORMATS` dictionary with a
    case insensitive key (the name of the new format) and 2-tuple value of
    (width, height) in dots per inch with a 72 dpi resolution.
    """
    if isinstance(format, str):
        format = format.lower()
        if format in PAGE_FORMATS:
            return PAGE_FORMATS[format]
        raise FPDFPageFormatException(format, unknown=True)

    if k is None:
        raise FPDFPageFormatException(format, one=True)

    try:
        return (format[0] * k, format[1] * k)
    except Exception as e:
        args = str(format) + ", " + str(k)
        raise FPDFPageFormatException("Arguments must be numbers: " + args) from e


def load_cache(filename):
    """Return unpickled object, or None if cache unavailable"""
    if not filename:
        return None
    try:
        with open(filename, "rb") as fh:
            return pickle.load(fh)
    # File missing, unsupported pickle, etc
    except (IOError, ValueError):
        return None


def check_page(fn):
    "Decorator to protect drawing methods"

    @wraps(fn)
    def wrapper(self, *args, **kwargs):
        if not self.page and not kwargs.get("split_only"):
            raise FPDFException("No page open, you need to call add_page() first")
        return fn(self, *args, **kwargs)

    return wrapper


class FPDF:
    "PDF Generation class"

    def __init__(self, orientation="P", unit="mm", format="A4"):
        # Initialization of properties
        self.offsets = {}  # array of object offsets
        self.page = 0  # current page number
        self.n = 2  # current object number
        self.buffer = bytearray()  # buffer holding in-memory PDF
        self.pages = {}  # array containing pages and metadata
        self.state = 0  # current document state
        self.fonts = {}  # array of used fonts
        self.font_files = {}  # array of font files
        self.diffs = {}  # array of encoding differences
        self.images = {}  # array of used images
        self.page_links = {}  # array of links in pages
        self.links = {}  # array of internal links
        self.in_footer = 0  # flag set when processing footer
        self.lasth = 0  # height of last cell printed
        self.font_family = ""  # current font family
        self.font_style = ""  # current font style
        self.font_size_pt = 12  # current font size in points
        self.font_stretching = 100  # current font stretching
        self.underline = 0  # underlining flag
        self.draw_color = "0 G"
        self.fill_color = "0 g"
        self.text_color = "0 g"
        # indicates whether fill and text colors are different
        self.color_flag = 0
        self.ws = 0  # word spacing
        self.angle = 0

        # Standard fonts
        self.core_fonts = {
            "courier": "Courier",
            "courierB": "Courier-Bold",
            "courierI": "Courier-Oblique",
            "courierBI": "Courier-BoldOblique",
            "helvetica": "Helvetica",
            "helveticaB": "Helvetica-Bold",
            "helveticaI": "Helvetica-Oblique",
            "helveticaBI": "Helvetica-BoldOblique",
            "times": "Times-Roman",
            "timesB": "Times-Bold",
            "timesI": "Times-Italic",
            "timesBI": "Times-BoldItalic",
            "symbol": "Symbol",
            "zapfdingbats": "ZapfDingbats",
        }
        self.core_fonts_encoding = "latin-1"

        # Scale factor
        if unit == "pt":
            self.k = 1
        elif unit == "mm":
            self.k = 72 / 25.4
        elif unit == "cm":
            self.k = 72 / 2.54
        elif unit == "in":
            self.k = 72.0
        else:
            raise FPDFException("Incorrect unit: " + unit)

        # Page format
        self.dw_pt, self.dh_pt = get_page_format(format, self.k)

        # Page orientation
        orientation = orientation.lower()
        if orientation in ("p", "portrait"):
            self.def_orientation = "P"
            self.w_pt = self.dw_pt
            self.h_pt = self.dh_pt
        elif orientation in ("l", "landscape"):
            self.def_orientation = "L"
            self.w_pt = self.dh_pt
            self.h_pt = self.dw_pt
        else:
            raise FPDFException("Incorrect orientation: " + orientation)
        self.cur_orientation = self.def_orientation
        self.w = self.w_pt / self.k
        self.h = self.h_pt / self.k

        # Page spacing
        # Page margins (1 cm)
        margin = 28.35 / self.k
        self.set_margins(margin, margin)
        self.c_margin = margin / 10.0  # Interior cell margin (1 mm)
        self.line_width = 0.567 / self.k  # line width (0.2 mm)
        self.set_auto_page_break(1, 2 * margin)  # Automatic page break
        self.set_display_mode("fullwidth")  # Full width display mode
        self.compress = True  # Enable compression by default
        self.pdf_version = "1.3"  # Set default PDF version No.

    def set_margins(self, left, top, right=-1):
        "Set left, top and right margins"
        self.l_margin = left
        self.t_margin = top
        if right == -1:
            right = left
        self.r_margin = right

    def set_left_margin(self, margin):
        "Set left margin"
        self.l_margin = margin
        if self.page > 0 and self.x < margin:
            self.x = margin

    def set_top_margin(self, margin):
        "Set top margin"
        self.t_margin = margin

    def set_right_margin(self, margin):
        "Set right margin"
        self.r_margin = margin

    def set_auto_page_break(self, auto, margin=0):
        "Set auto page break mode and triggering margin"
        self.auto_page_break = auto
        self.b_margin = margin
        self.page_break_trigger = self.h - margin

    def set_display_mode(self, zoom, layout="continuous"):
        """Set display mode in viewer

        The "zoom" argument may be 'fullpage', 'fullwidth', 'real',
        'default', or a number, interpreted as a percentage.
        """
        if zoom in ["fullpage", "fullwidth", "real", "default"]:
            self.zoom_mode = zoom
        elif not isinstance(zoom, str):
            self.zoom_mode = zoom
        else:
            raise FPDFException("Incorrect zoom display mode: " + zoom)

        if layout in ["single", "continuous", "two", "default"]:
            self.layout_mode = layout
        else:
            raise FPDFException("Incorrect layout display mode: " + layout)

    def set_compression(self, compress):
        "Set page compression"
        self.compress = compress

    def set_title(self, title):
        "Title of document"
        self.title = title

    def set_subject(self, subject):
        "Subject of document"
        self.subject = subject

    def set_author(self, author):
        "Author of document"
        self.author = author

    def set_keywords(self, keywords):
        "Keywords of document"
        self.keywords = keywords

    def set_creator(self, creator):
        "Creator of document"
        self.creator = creator

    def set_creation_date(self, date=None):
        """Sets Creation of Date time, or current time if None given."""
        self.creation_date = datetime.now() if date is None else date

    def set_doc_option(self, opt, value):
        "Set document option"
        if opt == "core_fonts_encoding":
            self.core_fonts_encoding = value
        else:
            raise FPDFException('Unknown document option "%s"' % str(opt))

    def alias_nb_pages(self, alias="{nb}"):
        "Define an alias for total number of pages"
        self.str_alias_nb_pages = alias
        return alias

    def open(self):
        "Begin document"
        self.state = 1

    def close(self):
        "Terminate document"
        if self.state == 3:
            return
        if self.page == 0:
            self.add_page()

        # Page footer
        self.in_footer = 1
        self.footer()
        self.in_footer = 0

        self._endpage()  # close page
        self._enddoc()  # close document

    def add_page(self, orientation="", format="", same=False):
        "Start a new page, if same page format will be same as previous"
        if self.state == 0:
            self.open()
        family = self.font_family
        style = self.font_style + "U" if self.underline else self.font_style
        size = self.font_size_pt
        lw = self.line_width
        dc = self.draw_color
        fc = self.fill_color
        tc = self.text_color
        cf = self.color_flag
        stretching = self.font_stretching
        if self.page > 0:
            # Page footer
            self.in_footer = 1
            self.footer()
            self.in_footer = 0
            # close page
            self._endpage()

        # Start new page
        self._beginpage(orientation, format, same)
        self._out("2 J")  # Set line cap style to square
        self.line_width = lw  # Set line width
        self._out(sprintf("%.2f w", lw * self.k))

        # Set font
        if family:
            self.set_font(family, style, size)

        # Set colors
        self.draw_color = dc
        if dc != "0 G":
            self._out(dc)
        self.fill_color = fc
        if fc != "0 g":
            self._out(fc)
        self.text_color = tc
        self.color_flag = cf

        # BEGIN Page header
        self.header()

        if self.line_width != lw:  # Restore line width
            self.line_width = lw
            self._out(sprintf("%.2f w", lw * self.k))

        if family:
            self.set_font(family, style, size)  # Restore font

        if self.draw_color != dc:  # Restore colors
            self.draw_color = dc
            self._out(dc)
        if self.fill_color != fc:
            self.fill_color = fc
            self._out(fc)
        self.text_color = tc
        self.color_flag = cf

        if stretching != 100:  # Restore stretching
            self.set_stretching(stretching)
        # END Page header

    def header(self):
        "Header to be implemented in your own inherited class"

    def footer(self):
        "Footer to be implemented in your own inherited class"

    def page_no(self):
        "Get current page number"
        return self.page

    def set_draw_color(self, r, g=-1, b=-1):
        "Set color for all stroking operations"
        if (r == 0 and g == 0 and b == 0) or g == -1:
            self.draw_color = sprintf("%.3f G", r / 255.0)
        else:
            self.draw_color = sprintf(
                "%.3f %.3f %.3f RG", r / 255.0, g / 255.0, b / 255.0
            )
        if self.page > 0:
            self._out(self.draw_color)

    def set_fill_color(self, r, g=-1, b=-1):
        "Set color for all filling operations"
        if (r == 0 and g == 0 and b == 0) or g == -1:
            self.fill_color = sprintf("%.3f g", r / 255.0)
        else:
            self.fill_color = sprintf(
                "%.3f %.3f %.3f rg", r / 255.0, g / 255.0, b / 255.0
            )
        self.color_flag = self.fill_color != self.text_color
        if self.page > 0:
            self._out(self.fill_color)

    def set_text_color(self, r, g=-1, b=-1):
        "Set color for text"
        if (r == 0 and g == 0 and b == 0) or g == -1:
            self.text_color = sprintf("%.3f g", r / 255.0)
        else:
            self.text_color = sprintf(
                "%.3f %.3f %.3f rg", r / 255.0, g / 255.0, b / 255.0
            )
        self.color_flag = self.fill_color != self.text_color

    def get_string_width(self, s, normalized=False):
        "Get width of a string in the current font"
        # normalized is parameter for internal use
        s = s if normalized else self.normalize_text(s)
        cw = self.current_font["cw"]
        w = 0
        l = len(s)
        if self.unifontsubset:
            for char in s:
                char = ord(char)
                if len(cw) > char:
                    w += cw[char]
                elif self.current_font["desc"]["MissingWidth"]:
                    w += self.current_font["desc"]["MissingWidth"]
                else:
                    w += 500
        else:
            for i in range(0, l):
                w += cw.get(s[i], 0)
        if self.font_stretching != 100:
            w = w * self.font_stretching / 100.0
        return w * self.font_size / 1000.0

    def set_line_width(self, width):
        "Set line width"
        self.line_width = width
        if self.page > 0:
            self._out(sprintf("%.2f w", width * self.k))

    @check_page
    def line(self, x1, y1, x2, y2):
        "Draw a line"
        self._out(
            sprintf(
                "%.2f %.2f m %.2f %.2f l S",
                x1 * self.k,
                (self.h - y1) * self.k,
                x2 * self.k,
                (self.h - y2) * self.k,
            )
        )

    def _set_dash(self, dash_length=False, space_length=False):
        if dash_length and space_length:
            s = sprintf("[%.3f %.3f] 0 d", dash_length * self.k, space_length * self.k)
        else:
            s = "[] 0 d"
        self._out(s)

    @check_page
    def dashed_line(self, x1, y1, x2, y2, dash_length=1, space_length=1):
        """Draw a dashed line. Same interface as line() except:
        - dash_length: Length of the dash
        - space_length: Length of the space between dashes"""
        self._set_dash(dash_length, space_length)
        self.line(x1, y1, x2, y2)
        self._set_dash()

    @check_page
    def rect(self, x, y, w, h, style=None):
        "Draw a rectangle"
        style_to_operators = {"F": "f", "FD": "B", "DF": "B"}
        op = style_to_operators.get(style, "S")
        self._out(
            sprintf(
                "%.2f %.2f %.2f %.2f re %s",
                x * self.k,
                (self.h - y) * self.k,
                w * self.k,
                -h * self.k,
                op,
            )
        )

    @check_page
    def ellipse(self, x, y, w, h, style=None):
        "Draw a ellipse"
        style_to_operators = {"F": "f", "FD": "B", "DF": "B"}
        op = style_to_operators.get(style, "S")

        cx = x + w / 2.0
        cy = y + h / 2.0
        rx = w / 2.0
        ry = h / 2.0

        lx = 4.0 / 3.0 * (math.sqrt(2) - 1) * rx
        ly = 4.0 / 3.0 * (math.sqrt(2) - 1) * ry

        self._out(
            sprintf(
                "%.2f %.2f m %.2f %.2f %.2f %.2f %.2f %.2f c",
                (cx + rx) * self.k,
                (self.h - cy) * self.k,
                (cx + rx) * self.k,
                (self.h - (cy - ly)) * self.k,
                (cx + lx) * self.k,
                (self.h - (cy - ry)) * self.k,
                cx * self.k,
                (self.h - (cy - ry)) * self.k,
            )
        )
        self._out(
            sprintf(
                "%.2f %.2f %.2f %.2f %.2f %.2f c",
                (cx - lx) * self.k,
                (self.h - (cy - ry)) * self.k,
                (cx - rx) * self.k,
                (self.h - (cy - ly)) * self.k,
                (cx - rx) * self.k,
                (self.h - cy) * self.k,
            )
        )
        self._out(
            sprintf(
                "%.2f %.2f %.2f %.2f %.2f %.2f c",
                (cx - rx) * self.k,
                (self.h - (cy + ly)) * self.k,
                (cx - lx) * self.k,
                (self.h - (cy + ry)) * self.k,
                cx * self.k,
                (self.h - (cy + ry)) * self.k,
            )
        )
        self._out(
            sprintf(
                "%.2f %.2f %.2f %.2f %.2f %.2f c %s",
                (cx + lx) * self.k,
                (self.h - (cy + ry)) * self.k,
                (cx + rx) * self.k,
                (self.h - (cy + ly)) * self.k,
                (cx + rx) * self.k,
                (self.h - cy) * self.k,
                op,
            )
        )

    def add_font(self, family, style="", fname=None, uni=False):
        "Add a TrueType or Type1 font"
        family = family.lower()
        if not fname:
            fname = family.replace(" ", "") + style.lower() + ".pkl"

        if family == "arial":
            family = "helvetica"
        style = style.upper()
        if style == "IB":
            style = "BI"
        fontkey = family + style

        # Font already added!
        if fontkey in self.fonts:
            return
        if uni:
            if os.path.exists(fname):
                ttffilename = fname
            elif FPDF_FONT_DIR and os.path.exists(os.path.join(FPDF_FONT_DIR, fname)):
                ttffilename = os.path.join(FPDF_FONT_DIR, fname)
            elif SYSTEM_TTFONTS and os.path.exists(os.path.join(SYSTEM_TTFONTS, fname)):
                ttffilename = os.path.join(SYSTEM_TTFONTS, fname)
            else:
                raise RuntimeError("TTF Font file not found: %s" % fname)
            if FPDF_CACHE_MODE == 0:
                unifilename = os.path.splitext(ttffilename)[0] + ".pkl"
            elif FPDF_CACHE_MODE == 2:
                unifilename = os.path.join(
                    FPDF_CACHE_DIR, _hashpath(ttffilename) + ".pkl"
                )
            else:
                unifilename = None

            font_dict = load_cache(unifilename)
            if font_dict is None:
                ttf = TTFontFile()
                ttf.getMetrics(ttffilename)
                desc = {
                    "Ascent": int(round(ttf.ascent, 0)),
                    "Descent": int(round(ttf.descent, 0)),
                    "CapHeight": int(round(ttf.capHeight, 0)),
                    "Flags": ttf.flags,
                    "FontBBox": "[%s %s %s %s]"
                    % (
                        int(round(ttf.bbox[0], 0)),
                        int(round(ttf.bbox[1], 0)),
                        int(round(ttf.bbox[2], 0)),
                        int(round(ttf.bbox[3], 0)),
                    ),
                    "ItalicAngle": int(ttf.italicAngle),
                    "StemV": int(round(ttf.stemV, 0)),
                    "MissingWidth": int(round(ttf.defaultWidth, 0)),
                }

                # Generate metrics .pkl file
                font_dict = {
                    "name": re.sub("[ ()]", "", ttf.fullName),
                    "type": "TTF",
                    "desc": desc,
                    "up": round(ttf.underlinePosition),
                    "ut": round(ttf.underlineThickness),
                    "ttffile": ttffilename,
                    "fontkey": fontkey,
                    "originalsize": os.stat(ttffilename).st_size,
                    "cw": ttf.charWidths,
                }

                if unifilename:
                    try:
                        with open(unifilename, "wb") as fh:
                            pickle.dump(font_dict, fh)
                    except IOError as e:
                        if e.errno != errno.EACCES:
                            raise  # Not a permission error.
                del ttf

            # include numbers in the subset! (if alias present)
            have_page_alias = lambda: hasattr(self, "str_alias_nb_pages")
            sbarr = list(range(0, 57 if have_page_alias() else 32))

            self.fonts[fontkey] = {
                "i": len(self.fonts) + 1,
                "type": font_dict["type"],
                "name": font_dict["name"],
                "desc": font_dict["desc"],
                "up": font_dict["up"],
                "ut": font_dict["ut"],
                "cw": font_dict["cw"],
                "ttffile": font_dict["ttffile"],
                "fontkey": fontkey,
                "subset": sbarr,
                "unifilename": unifilename,
            }
            self.font_files[fontkey] = {
                "length1": font_dict["originalsize"],
                "type": "TTF",
                "ttffile": ttffilename,
            }
            self.font_files[fname] = {"type": "TTF"}
        else:
            with open(fname, "rb") as fontfile:
                font_dict = pickle.load(fontfile)
            self.fonts[fontkey] = {"i": len(self.fonts) + 1}
            self.fonts[fontkey].update(font_dict)
            diff = font_dict.get("diff")
            if diff:
                # Search existing encodings
                d = 0
                nb = len(self.diffs)
                for i in range(1, nb + 1):
                    if self.diffs[i] == diff:
                        d = i
                        break
                if d == 0:
                    d = nb + 1
                    self.diffs[d] = diff
                self.fonts[fontkey]["diff"] = d
            filename = font_dict.get("filename")
            if filename:
                if font_dict["type"] == "TrueType":
                    originalsize = font_dict["originalsize"]
                    self.font_files[filename] = {"length1": originalsize}
                else:
                    self.font_files[filename] = {
                        "length1": font_dict["size1"],
                        "length2": font_dict["size2"],
                    }

    def set_font(self, family, style="", size=0):
        "Select a font; size given in points"
        family = family.lower()
        if family == "":
            family = self.font_family
        if family == "arial":
            family = "helvetica"
        elif family in ("symbol", "zapfdingbats"):
            style = ""
        style = style.upper()
        if "U" in style:
            self.underline = 1
            style = style.replace("U", "")
        else:
            self.underline = 0
        if style == "IB":
            style = "BI"
        if size == 0:
            size = self.font_size_pt

        # Test if font is already selected
        if (
            self.font_family == family
            and self.font_style == style
            and self.font_size_pt == size
        ):
            return

        # Test if used for the first time
        fontkey = family + style
        if fontkey not in self.fonts:
            if fontkey not in self.core_fonts or fontkey not in fpdf_charwidths:
                raise FPDFException("Undefined font: " + fontkey)
            i = len(self.fonts) + 1
            self.fonts[fontkey] = {
                "i": i,
                "type": "core",
                "name": self.core_fonts[fontkey],
                "up": -100,
                "ut": 50,
                "cw": fpdf_charwidths[fontkey],
            }

        # Select it
        self.font_family = family
        self.font_style = style
        self.font_size_pt = size
        self.font_size = size / self.k
        self.current_font = self.fonts[fontkey]
        self.unifontsubset = self.fonts[fontkey]["type"] == "TTF"
        if self.page > 0:
            self._out(
                sprintf("BT /F%d %.2f Tf ET", self.current_font["i"], self.font_size_pt)
            )

    def set_font_size(self, size):
        "Set font size in points"
        if self.font_size_pt == size:
            return
        self.font_size_pt = size
        self.font_size = size / self.k
        if self.page > 0:
            self._out(
                sprintf("BT /F%d %.2f Tf ET", self.current_font["i"], self.font_size_pt)
            )

    def set_stretching(self, factor):
        "Set from stretch factor percents (default: 100.0)"
        if self.font_stretching == factor:
            return
        self.font_stretching = factor
        if self.page > 0:
            self._out(sprintf("BT %.2f Tz ET", self.font_stretching))

    def add_link(self):
        "Create a new internal link"
        n = len(self.links) + 1
        self.links[n] = (0, 0)
        return n

    def set_link(self, link, y=0, page=-1):
        "Set destination of internal link"
        if y == -1:
            y = self.y
        if page == -1:
            page = self.page

        self.links[link] = [page, y]

    def link(self, x, y, w, h, link, alt_text=""):
        "Put a link on the page"
        if self.page not in self.page_links:
            self.page_links[self.page] = []
        self.page_links[self.page] += [
            (x * self.k, self.h_pt - y * self.k, w * self.k, h * self.k, link, alt_text)
        ]

    @check_page
    def text(self, x, y, txt=""):
        "Output a string"
        txt = self.normalize_text(txt)
        if self.unifontsubset:
            txt2 = UTF8ToUTF16BE(escape_parens(txt), False).decode("latin-1")
            for uni in UTF8StringToArray(txt):
                self.current_font["subset"].append(uni)
        else:
            txt2 = escape_parens(txt)
        s = sprintf(
            "BT %.2f %.2f Td (%s) Tj ET", x * self.k, (self.h - y) * self.k, txt2
        )
        if self.underline and txt != "":
            s += " " + self._dounderline(x, y, txt)
        if self.color_flag:
            s = "q " + self.text_color + " " + s + " Q"
        self._out(s)

    @check_page
    def rotate(self, angle, x=None, y=None):
        """
        .. deprecated:: 2.1.0
          Use `rotation` instead.
        """
        warnings.warn(
            "rotate() can produces malformed PDFs and is deprecated. Use the rotation() context manager instead.",
            PendingDeprecationWarning,
        )
        if x is None:
            x = self.x
        if y is None:
            y = self.y

        if self.angle != 0:
            self._out("Q")
        self.angle = angle
        if angle != 0:
            angle *= math.pi / 180
            c = math.cos(angle)
            s = math.sin(angle)
            cx = x * self.k
            cy = (self.h - y) * self.k
            s = sprintf(
                "q %.5F %.5F %.5F %.5F %.2F %.2F " + "cm 1 0 0 1 %.2F %.2F cm",
                c,
                s,
                -s,
                c,
                cx,
                cy,
                -cx,
                -cy,
            )
            self._out(s)

    @check_page
    @contextmanager
    def rotation(self, angle, x=None, y=None):
        """
        This method allows to perform a rotation around a given center.

        The rotation affects all elements which are printed inside the indented context
        (with the exception of clickable areas).

        Notes
        -----

        Only the rendering is altered. The `get_x()` and `get_y()` methods are not affected,
        nor the automatic page break mechanism.
        """
        if x is None:
            x = self.x
        if y is None:
            y = self.y
        angle *= math.pi / 180
        c, s = math.cos(angle), math.sin(angle)
        cx, cy = x * self.k, (self.h - y) * self.k
        self._out(
            sprintf(
                "q %.5F %.5F %.5F %.5F %.2F %.2F cm 1 0 0 1 %.2F %.2F cm\n",
                c,
                s,
                -s,
                c,
                cx,
                cy,
                -cx,
                -cy,
            )
        )
        yield
        self._out("Q\n")

    @property
    def accept_page_break(self):
        "Accept automatic page break or not"
        return self.auto_page_break

    @check_page
    def cell(self, w, h=0, txt="", border=0, ln=0, align="", fill=0, link=""):
        "Output a cell, return boolean if triggered auto page break"
        page_break_triggered = False
        txt = self.normalize_text(txt)
        k = self.k
        if (
            self.y + h > self.page_break_trigger
            and not self.in_footer
            and self.accept_page_break
        ):

            # Automatic page break
            page_break_triggered = True
            x = self.x
            ws = self.ws
            if ws > 0:
                self.ws = 0
                self._out("0 Tw")
            self.add_page(same=True)
            self.x = x  # restore x but not y after drawing header

            if ws > 0:
                self.ws = ws
                self._out(sprintf("%.3f Tw", ws * k))
        if w == 0:
            w = self.w - self.r_margin - self.x
        s = ""

        if fill == 1 or border == 1:
            if fill == 1:
                if border == 1:
                    op = "B"
                else:
                    op = "f"
            else:
                op = "S"
            s = sprintf(
                "%.2f %.2f %.2f %.2f re %s ",
                self.x * k,
                (self.h - self.y) * k,
                w * k,
                -h * k,
                op,
            )

        if isinstance(border, str):
            x = self.x
            y = self.y
            if "L" in border:
                s += sprintf(
                    "%.2f %.2f m %.2f %.2f l S ",
                    x * k,
                    (self.h - y) * k,
                    x * k,
                    (self.h - (y + h)) * k,
                )
            if "T" in border:
                s += sprintf(
                    "%.2f %.2f m %.2f %.2f l S ",
                    x * k,
                    (self.h - y) * k,
                    (x + w) * k,
                    (self.h - y) * k,
                )
            if "R" in border:
                s += sprintf(
                    "%.2f %.2f m %.2f %.2f l S ",
                    (x + w) * k,
                    (self.h - y) * k,
                    (x + w) * k,
                    (self.h - (y + h)) * k,
                )
            if "B" in border:
                s += sprintf(
                    "%.2f %.2f m %.2f %.2f l S ",
                    x * k,
                    (self.h - (y + h)) * k,
                    (x + w) * k,
                    (self.h - (y + h)) * k,
                )

        if txt != "":
            if align == "R":
                dx = w - self.c_margin - self.get_string_width(txt, True)
            elif align == "C":
                dx = (w - self.get_string_width(txt, True)) / 2.0
            else:
                dx = self.c_margin
            if self.color_flag:
                s += "q " + self.text_color + " "

            # If multibyte, Tw has no effect - do word spacing using an
            # adjustment before each space
            if self.ws and self.unifontsubset:
                for uni in UTF8StringToArray(txt):
                    self.current_font["subset"].append(uni)
                space = escape_parens(UTF8ToUTF16BE(" ", False).decode("latin-1"))

                s += sprintf(
                    "BT 0 Tw %.2F %.2F Td [",
                    (self.x + dx) * k,
                    (self.h - (self.y + (0.5 * h) + (0.3 * self.font_size))) * k,
                )

                t = txt.split(" ")
                numt = len(t)
                for i in range(numt):
                    tx = t[i]
                    tx = enclose_in_parens(
                        escape_parens(UTF8ToUTF16BE(tx, False).decode("latin-1"))
                    )
                    s += sprintf("%s ", tx)
                    if (i + 1) < numt:
                        adj = -(self.ws * self.k) * 1000 / self.font_size_pt
                        s += sprintf("%d(%s) ", adj, space)
                s += "] TJ"
                s += " ET"
            else:
                if self.unifontsubset:
                    txt2 = escape_parens(UTF8ToUTF16BE(txt, False).decode("latin-1"))
                    for uni in UTF8StringToArray(txt):
                        self.current_font["subset"].append(uni)
                else:
                    txt2 = escape_parens(txt)

                s += sprintf(
                    "BT %.2f %.2f Td (%s) Tj ET",
                    (self.x + dx) * k,
                    (self.h - (self.y + (0.5 * h) + (0.3 * self.font_size))) * k,
                    txt2,
                )

            if self.underline:
                s += " " + self._dounderline(
                    self.x + dx, self.y + (0.5 * h) + (0.3 * self.font_size), txt
                )
            if self.color_flag:
                s += " Q"
            if link:
                self.link(
                    self.x + dx,
                    self.y + (0.5 * h) - (0.5 * self.font_size),
                    self.get_string_width(txt, True),
                    self.font_size,
                    link,
                )
        if s:
            self._out(s)
        self.lasth = h

        if ln > 0:
            self.y += h  # Go to next line
            if ln == 1:
                self.x = self.l_margin
        else:
            self.x += w

        return page_break_triggered

    @check_page
    def multi_cell(
        self, w, h, txt="", border=0, align="J", fill=0, split_only=False, link="", ln=0
    ):
        """
        Output text with automatic or explicit line breaks,
        returns boolean if page break triggered in output mode.

        Args:
            ln (int): controls cell positioning:

              - 0: stack cells horizontally, with respect to `.x` & `.y`
              - 1: one cell per line, aligned on the left with respect to `.l_margin`
              - 2: one cell per line
        """
        page_break_triggered = False
        if split_only:
            _out, _add_page = self._out, self.add_page
            self._out = lambda *args, **kwargs: None
            self.add_page = lambda *args, **kwargs: None

        # Store this information for manipulating position.
        location = (self.get_x(), self.get_y())

        # If width is 0, set width to available width between margins
        if w == 0:
            w = self.w - self.r_margin - self.x
        wmax = (w - 2 * self.c_margin) * 1000.0 / self.font_size

        # Calculate text length
        txt = self.normalize_text(txt)
        s = txt.replace("\r", "")
        normalized_string_length = len(s)
        if normalized_string_length > 0 and s[-1] == "\n":
            normalized_string_length -= 1

        b = 0
        if border:
            if border == 1:
                border = "LTRB"
                b = "LRT"
                b2 = "LR"
            else:
                b2 = ""
                if "L" in border:
                    b2 += "L"
                if "R" in border:
                    b2 += "R"
                if "T" in border:
                    b = b2 + "T"
                else:
                    b = b2

        character_widths = self.current_font["cw"]
        text_cells = []
        sep = -1
        i = 0
        j = 0
        l = 0
        ns = 0
        nl = 1
        while i < normalized_string_length:
            # Get next character
            c = s[i]

            # Explicit line break
            if c == "\n":
                if self.ws > 0:
                    self.ws = 0
                    self._out("0 Tw")

                new_page = self.cell(
                    w,
                    h=h,
                    txt=substr(s, j, i - j),
                    border=b,
                    ln=2,
                    align=align,
                    fill=fill,
                    link=link,
                )
                page_break_triggered = page_break_triggered or new_page
                text_cells.append(substr(s, j, i - j))

                i += 1
                sep = -1
                j = i
                l = 0
                ns = 0
                nl += 1
                if border and nl == 2:
                    b = b2
                continue

            if c == " ":
                sep = i
                ls = l
                ns += 1
            if self.unifontsubset:
                l += self.get_string_width(c, True) / self.font_size * 1000.0
            else:
                l += character_widths.get(c, 0)

            # Automatic line break
            if l > wmax:
                if sep == -1:
                    if i == j:
                        i += 1
                    if self.ws > 0:
                        self.ws = 0
                        self._out("0 Tw")

                    new_page = self.cell(
                        w,
                        h=h,
                        txt=substr(s, j, i - j),
                        border=b,
                        ln=2,
                        align=align,
                        fill=fill,
                        link=link,
                    )
                    page_break_triggered = page_break_triggered or new_page
                    text_cells.append(substr(s, j, i - j))

                else:
                    if align == "J":
                        if ns > 1:
                            self.ws = (wmax - ls) / 1000.0 * self.font_size / (ns - 1)
                        else:
                            self.ws = 0
                        self._out(sprintf("%.3f Tw", self.ws * self.k))

                    new_page = self.cell(
                        w,
                        h=h,
                        txt=substr(s, j, sep - j),
                        border=b,
                        ln=2,
                        align=align,
                        fill=fill,
                        link=link,
                    )
                    page_break_triggered = page_break_triggered or new_page
                    text_cells.append(substr(s, j, sep - j))

                    i = sep + 1
                sep = -1
                j = i
                l = 0
                ns = 0
                nl += 1
                if border and nl == 2:
                    b = b2
            else:
                i += 1

        # Last chunk
        if self.ws > 0:
            self.ws = 0
            self._out("0 Tw")
        if border and "B" in border:
            b += "B"

        new_page = self.cell(
            w,
            h=h,
            txt=substr(s, j, i - j),
            border=b,
            ln=2,
            align=align,
            fill=fill,
            link=link,
        )
        page_break_triggered = page_break_triggered or new_page
        text_cells.append(substr(s, j, i - j))

        location_options = {
<<<<<<< HEAD
            0: lambda : self.set_xy(self.x + w, self.y),
            1: lambda : self.set_x(self.l_margin),  # could control y
            2: lambda : None
=======
            0: lambda: self.set_xy(location[0] + w, location[1]),
            1: lambda: self.set_x(self.l_margin),  # could control y
            2: lambda: None,
>>>>>>> e544ddac
        }
        location_options.get(ln, lambda: None)()

        if split_only:
            # restore writing functions
            self._out, self.add_page = _out, _add_page
            self.set_xy(*location)  # restore location
            return text_cells

        return page_break_triggered

    @check_page
    def write(self, h, txt="", link=""):
        "Output text in flowing mode"
        txt = self.normalize_text(txt)
        cw = self.current_font["cw"]
        w = self.w - self.r_margin - self.x
        wmax = (w - 2 * self.c_margin) * 1000.0 / self.font_size
        s = txt.replace("\r", "")
        nb = len(s)
        sep = -1
        i = 0
        j = 0
        l = 0
        nl = 1
        while i < nb:
            # Get next character
            c = s[i]
            if c == "\n":
                # Explicit line break
                self.cell(w, h, substr(s, j, i - j), 0, 2, "", 0, link)
                i += 1
                sep = -1
                j = i
                l = 0
                if nl == 1:
                    self.x = self.l_margin
                    w = self.w - self.r_margin - self.x
                    wmax = (w - 2 * self.c_margin) * 1000.0 / self.font_size
                nl += 1
                continue
            if c == " ":
                sep = i
            if self.unifontsubset:
                l += self.get_string_width(c, True) / self.font_size * 1000.0
            else:
                l += cw.get(c, 0)
            if l > wmax:
                # Automatic line break
                if sep == -1:
                    if self.x > self.l_margin:
                        # Move to next line
                        self.x = self.l_margin
                        self.y += h
                        w = self.w - self.r_margin - self.x
                        wmax = (w - 2 * self.c_margin) * 1000.0 / self.font_size
                        i += 1
                        nl += 1
                        continue
                    if i == j:
                        i += 1
                    self.cell(w, h, substr(s, j, i - j), 0, 2, "", 0, link)
                else:
                    self.cell(w, h, substr(s, j, sep - j), 0, 2, "", 0, link)
                    i = sep + 1
                sep = -1
                j = i
                l = 0
                if nl == 1:
                    self.x = self.l_margin
                    w = self.w - self.r_margin - self.x
                    wmax = (w - 2 * self.c_margin) * 1000.0 / self.font_size
                nl += 1
            else:
                i += 1
        # Last chunk
        if i != j:
            self.cell(l / 1000.0 * self.font_size, h, substr(s, j), 0, 0, "", 0, link)

    @check_page
    def image(
        self,
        name,
        x=None,
        y=None,
        w=0,
        h=0,
        type="",
        link="",
    ):
        # def image(self, name, x = None, y = None, w = 0, h = 0, type = '', link = ''):  # noqa: E501
        """
        Put an image on the page

        Args:
            type (str): [**DEPRECATED**] unused, will be removed in a later version
        """
        if type:
            warnings.warn(
                '"type" is unused and will soon be deprecated',
                PendingDeprecationWarning,
            )
        if name not in self.images:
            info = get_img_info(image_parsing_load_resource(name))
            info["i"] = len(self.images) + 1
            self.images[name] = info
        else:
            info = self.images[name]

        # Automatic width and height calculation if needed
        if w == 0 and h == 0:
            # Put image at 72 dpi
            w = info["w"] / self.k
            h = info["h"] / self.k
        elif w == 0:
            w = h * info["w"] / info["h"]
        elif h == 0:
            h = w * info["h"] / info["w"]

        # Flowing mode
        if y is None:
            if (
                self.y + h > self.page_break_trigger
                and not self.in_footer
                and self.accept_page_break
            ):
                # Automatic page break
                x = self.x
                self.add_page(same=True)
                self.x = x
            y = self.y
            self.y += h

        if x is None:
            x = self.x
        self._out(
            sprintf(
                "q %.2f 0 0 %.2f %.2f %.2f cm /I%d Do Q",
                w * self.k,
                h * self.k,
                x * self.k,
                (self.h - (y + h)) * self.k,
                info["i"],
            )
        )
        if link:
            self.link(x, y, w, h, link)

        return info

    @check_page
    def ln(self, h=None):
        "Line Feed; default value is last cell height"
        self.x = self.l_margin
        if h is None:
            self.y += self.lasth
        else:
            self.y += h

    def get_x(self):
        "Get x position"
        return self.x

    def set_x(self, x):
        "Set x position"
        if x >= 0:
            self.x = x
        else:
            self.x = self.w + x

    def get_y(self):
        "Get y position"
        return self.y

    def set_y(self, y):
        "Set y position and reset x"
        self.x = self.l_margin
        if y >= 0:
            self.y = y
        else:
            self.y = self.h + y

    def set_xy(self, x, y):
        "Set x and y positions"
        self.set_y(y)
        self.set_x(x)

    def output(self, name="", dest=""):
        """Output PDF to some destination

        By default the PDF is written to sys.stdout. If a name is given, the
        PDF is written to a new file. If dest='S' is given, the PDF data is
        returned as a byte string."""
        # pylint: disable=inconsistent-return-statements
        # Finish document if necessary
        if self.state < 3:
            self.close()
        dest = dest.upper()
        if dest == "":
            dest = "I" if name == "" else "F"
        if dest in ("I", "D"):
            # Python < 3 writes byte data transparently without "buffer"
            stdout = getattr(sys.stdout, "buffer", sys.stdout)
            stdout.write(self.buffer)
            return None
        if dest == "F":
            # Save to local file
            with open(name, "wb") as f:
                f.write(self.buffer)
            return None
        # Return as a byte string
        if dest == "S":
            return self.buffer
        raise FPDFException("Incorrect output destination: " + dest)

    def normalize_text(self, txt):
        "Check that text input is in the correct format/encoding"
        # - for TTF unicode fonts: unicode object (utf8 encoding)
        # - for built-in fonts: string instances (encoding: latin-1, cp1252)
        if not self.unifontsubset and self.core_fonts_encoding:
            return txt.encode(self.core_fonts_encoding).decode("latin-1")
        return txt

    def _putpages(self):
        nb = self.page
        if hasattr(self, "str_alias_nb_pages"):
            # Replace number of pages in fonts using subsets (unicode)
            alias = UTF8ToUTF16BE(self.str_alias_nb_pages, False)
            r = UTF8ToUTF16BE(str(nb), False)
            for n in range(1, nb + 1):
                self.pages[n]["content"] = self.pages[n]["content"].replace(alias, r)
            # Now repeat for no pages in non-subset fonts
            for n in range(1, nb + 1):
                self.pages[n]["content"].replace(
                    self.str_alias_nb_pages.encode("latin-1"), str(nb).encode("latin-1")
                )
        if self.def_orientation == "P":
            dw_pt = self.dw_pt
            dh_pt = self.dh_pt
        else:
            dw_pt = self.dh_pt
            dh_pt = self.dw_pt
        if self.compress:
            filter = "/Filter /FlateDecode "
        else:
            filter = ""
        for n in range(1, nb + 1):
            # page object from pages[n]
            # page object from pages[n]#w_pt
            # page object from pages[n]#h_pt
            # page object from page_links[n] if page_links and page_links[n]
            # Page
            self._newobj()
            self._out("<</Type /Page")
            self._out("/Parent 1 0 R")
            w_pt = self.pages[n]["w_pt"]
            h_pt = self.pages[n]["h_pt"]
            if w_pt != dw_pt or h_pt != dh_pt:
                self._out(sprintf("/MediaBox [0 0 %.2f %.2f]", w_pt, h_pt))
            self._out("/Resources 2 0 R")

            if self.page_links and n in self.page_links:
                # Links
                annots = "/Annots ["
                for pl in self.page_links[n]:
                    # first four things in 'link' list are coordinates?
                    rect = sprintf(
                        "%.2f %.2f %.2f %.2f",
                        pl[0],
                        pl[1],
                        pl[0] + pl[2],
                        pl[1] - pl[3],
                    )

                    # start the annotation entry
                    annots += (
                        "<</Type /Annot /Subtype /Link /Rect ["
                        + rect
                        + "] /Border [0 0 0] "
                    )

                    # HTML ending of annotation entry
                    if isinstance(pl[4], str):
                        annots += (
                            "/A <</S /URI /URI " + enclose_in_parens(pl[4]) + ">>>>"
                        )

                    # Dest type ending of annotation entry
                    else:
                        assert (
                            pl[4] in self.links
                        ), "Page {} has a link with an invalid index: {} (doc #links={})".format(
                            n, pl[4], len(self.links)
                        )
                        l = self.links[pl[4]]
                        # if l[0] in self.orientation_changes: h = w_pt
                        # else:                                h = h_pt
                        annots += sprintf(
                            "/Dest [%d 0 R /XYZ 0 %.2f null]>>",
                            1 + 2 * l[0],
                            h_pt - l[1] * self.k,
                        )

                # End links list
                self._out(annots + "]")
            if self.pdf_version > "1.3":
                self._out("/Group <</Type /Group /S /Transparency" "/CS /DeviceRGB>>")
            self._out("/Contents " + str(self.n + 1) + " 0 R>>")
            self._out("endobj")

            # Page content
            content = self.pages[n]["content"]
            if self.compress:
                p = zlib.compress(content)
            else:
                p = content
            self._newobj()
            self._out("<<" + filter + "/Length " + str(len(p)) + ">>")
            self._out(pdf_stream(p))
            self._out("endobj")
        # Pages root
        self.offsets[1] = len(self.buffer)
        self._out("1 0 obj")
        self._out("<</Type /Pages")
        kids = "/Kids ["
        for i in range(0, nb):
            kids += str(3 + 2 * i) + " 0 R "
        self._out(kids + "]")
        self._out("/Count " + str(nb))
        self._out(sprintf("/MediaBox [0 0 %.2f %.2f]", dw_pt, dh_pt))
        self._out(">>")
        self._out("endobj")

    def _putfonts(self):
        nf = self.n
        for diff in self.diffs:
            # Encodings
            self._newobj()
            self._out(
                (
                    "<</Type /Encoding /BaseEncoding /WinAnsiEncoding "
                    + "/Differences ["
                    + self.diffs[diff]
                    + "]>>"
                )
            )
            self._out("endobj")

        for name, info in self.font_files.items():
            if "type" in info and info["type"] != "TTF":
                # Font file embedding
                self._newobj()
                self.font_files[name]["n"] = self.n
                with open(os.path.join(FPDF_FONT_DIR, name), "rb", 1) as f:
                    font = f.read()
                compressed = substr(name, -2) == ".z"
                if not compressed and "length2" in info:
                    header = ord(font[0]) == 128
                    if header:
                        # Strip first binary header
                        font = substr(font, 6)
                    if header and ord(font[info["length1"]]) == 128:
                        # Strip second binary header
                        font = substr(font, 0, info["length1"]) + substr(
                            font, info["length1"] + 6
                        )

                self._out("<</Length " + str(len(font)))
                if compressed:
                    self._out("/Filter /FlateDecode")
                self._out("/Length1 " + str(info["length1"]))
                if "length2" in info:
                    self._out(
                        "/Length2 " + str(info["length2"]) + " /Length3 0"
                    )  # noqa: E501
                self._out(">>")
                self._out(pdf_stream(font))
                self._out("endobj")

        # Font objects
        flist = [(x[1]["i"], x[0], x[1]) for x in self.fonts.items()]
        flist.sort()
        for _, font_name, font in flist:
            self.fonts[font_name]["n"] = self.n + 1
            my_type = font["type"]
            name = font["name"]
            # Standard font
            if my_type == "core":
                self._newobj()
                self._out("<</Type /Font")
                self._out("/BaseFont /" + name)
                self._out("/Subtype /Type1")
                if name not in ("Symbol", "ZapfDingbats"):
                    self._out("/Encoding /WinAnsiEncoding")
                self._out(">>")
                self._out("endobj")

            # Additional Type1 or TrueType font
            elif my_type in ("Type1", "TrueType"):
                self._newobj()
                self._out("<</Type /Font")
                self._out("/BaseFont /" + name)
                self._out("/Subtype /" + my_type)
                self._out("/FirstChar 32 /LastChar 255")
                self._out("/Widths " + str(self.n + 1) + " 0 R")
                self._out("/FontDescriptor " + str(self.n + 2) + " 0 R")
                if font["enc"]:
                    if "diff" in font:
                        self._out(
                            "/Encoding " + str(nf + font["diff"]) + " 0 R"
                        )  # noqa: E501
                    else:
                        self._out("/Encoding /WinAnsiEncoding")
                self._out(">>")
                self._out("endobj")

                # Widths
                self._newobj()
                cw = font["cw"]
                s = "["
                for i in range(32, 256):
                    # Get doesn't raise exception;
                    # returns 0 instead of None if not set
                    s += str(cw.get(chr(i), 0)) + " "
                self._out(s + "]")
                self._out("endobj")

                # Descriptor
                self._newobj()
                s = "<</Type /FontDescriptor /FontName /" + name
                for k in (
                    "Ascent",
                    "Descent",
                    "CapHeight",
                    "Flags",
                    "FontBBox",
                    "ItalicAngle",
                    "StemV",
                    "MissingWidth",
                ):
                    s += " /%s %s" % (k, font["desc"][k])

                filename = font["file"]
                if filename:
                    s += " /FontFile"
                    if my_type != "Type1":
                        s += "2"
                    s += " " + str(self.font_files[filename]["n"]) + " 0 R"
                self._out(s + ">>")
                self._out("endobj")
            elif my_type == "TTF":
                self.fonts[font_name]["n"] = self.n + 1
                ttf = TTFontFile()
                fontname = "MPDFAA" + "+" + font["name"]
                subset = font["subset"]
                del subset[0]
                ttfontstream = ttf.makeSubset(font["ttffile"], subset)
                ttfontsize = len(ttfontstream)
                fontstream = zlib.compress(ttfontstream)
                codeToGlyph = ttf.codeToGlyph
                # del codeToGlyph[0]

                # Type0 Font
                # A composite font - a font composed of other fonts,
                # organized hierarchically
                self._newobj()
                self._out("<</Type /Font")
                self._out("/Subtype /Type0")
                self._out("/BaseFont /" + fontname + "")
                self._out("/Encoding /Identity-H")
                self._out("/DescendantFonts [" + str(self.n + 1) + " 0 R" + "]")
                self._out("/ToUnicode " + str(self.n + 2) + " 0 R")
                self._out(">>")
                self._out("endobj")

                # CIDFontType2
                # A CIDFont whose glyph descriptions are based on
                # TrueType font technology
                self._newobj()
                self._out("<</Type /Font")
                self._out("/Subtype /CIDFontType2")
                self._out("/BaseFont /" + fontname + "")
                self._out("/CIDSystemInfo " + str(self.n + 2) + " 0 R")
                self._out("/FontDescriptor " + str(self.n + 3) + " 0 R")
                if font["desc"].get("MissingWidth"):
                    self._out("/DW %d" % font["desc"]["MissingWidth"])
                self._putTTfontwidths(font, ttf.maxUni)
                self._out("/CIDToGIDMap " + str(self.n + 4) + " 0 R")
                self._out(">>")
                self._out("endobj")

                # ToUnicode
                self._newobj()
                toUni = (
                    "/CIDInit /ProcSet findresource begin\n"
                    "12 dict begin\n"
                    "begincmap\n"
                    "/CIDSystemInfo\n"
                    "<</Registry (Adobe)\n"
                    "/Ordering (UCS)\n"
                    "/Supplement 0\n"
                    ">> def\n"
                    "/CMapName /Adobe-Identity-UCS def\n"
                    "/CMapType 2 def\n"
                    "1 begincodespacerange\n"
                    "<0000> <FFFF>\n"
                    "endcodespacerange\n"
                    "1 beginbfrange\n"
                    "<0000> <FFFF> <0000>\n"
                    "endbfrange\n"
                    "endcmap\n"
                    "CMapName currentdict /CMap defineresource pop\n"
                    "end\n"
                    "end"
                )
                self._out("<</Length " + str(len(toUni)) + ">>")
                self._out(pdf_stream(toUni))
                self._out("endobj")

                # CIDSystemInfo dictionary
                self._newobj()
                self._out("<</Registry (Adobe)")
                self._out("/Ordering (UCS)")
                self._out("/Supplement 0")
                self._out(">>")
                self._out("endobj")

                # Font descriptor
                self._newobj()
                self._out("<</Type /FontDescriptor")
                self._out("/FontName /" + fontname)
                for kd in (
                    "Ascent",
                    "Descent",
                    "CapHeight",
                    "Flags",
                    "FontBBox",
                    "ItalicAngle",
                    "StemV",
                    "MissingWidth",
                ):
                    v = font["desc"][kd]
                    if kd == "Flags":
                        v = v | 4
                        v = v & ~32  # SYMBOLIC font flag
                    self._out(" /%s %s" % (kd, v))
                self._out("/FontFile2 " + str(self.n + 2) + " 0 R")
                self._out(">>")
                self._out("endobj")

                # Embed CIDToGIDMap
                # A specification of the mapping from CIDs to glyph indices
                cidtogidmap = ""
                cidtogidmap = ["\x00"] * 256 * 256 * 2
                for cc, glyph in codeToGlyph.items():
                    cidtogidmap[cc * 2] = chr(glyph >> 8)
                    cidtogidmap[cc * 2 + 1] = chr(glyph & 0xFF)
                cidtogidmap = "".join(cidtogidmap)
                # manage binary data as latin1 until PEP461-like function is implemented
                cidtogidmap = zlib.compress(cidtogidmap.encode("latin1"))
                self._newobj()
                self._out("<</Length " + str(len(cidtogidmap)) + "")
                self._out("/Filter /FlateDecode")
                self._out(">>")
                self._out(pdf_stream(cidtogidmap))
                self._out("endobj")

                # Font file
                self._newobj()
                self._out("<</Length " + str(len(fontstream)))
                self._out("/Filter /FlateDecode")
                self._out("/Length1 " + str(ttfontsize))
                self._out(">>")
                self._out(pdf_stream(fontstream))
                self._out("endobj")
                del ttf
            else:
                # Allow for additional types
                mtd = "_put" + my_type.lower()
                # check if self has a attr mtd which is callable (method)
                if not callable(getattr(self, mtd, None)):
                    raise FPDFException("Unsupported font type: " + my_type)
                # pylint: disable=no-member
                self.mtd(font)

    def _putTTfontwidths(self, font, maxUni):
        if font["unifilename"]:
            ops = os.path.splitext
            cw127fname = ops(font["unifilename"])[0] + ".cw127.pkl"
        else:
            cw127fname = None
        font_dict = load_cache(cw127fname)
        if font_dict is None:
            rangeid = 0
            range_ = {}
            range_interval = {}
            prevcid = -2
            prevwidth = -1
            interval = False
            startcid = 1
        else:
            rangeid = font_dict["rangeid"]
            range_ = font_dict["range"]
            prevcid = font_dict["prevcid"]
            prevwidth = font_dict["prevwidth"]
            interval = font_dict["interval"]
            range_interval = font_dict["range_interval"]
            startcid = 128
        cwlen = maxUni + 1

        # for each character
        subset = set(font["subset"])
        for cid in range(startcid, cwlen):
            if cid == 128 and cw127fname and not os.path.exists(cw127fname):
                try:
                    with open(cw127fname, "wb") as fh:
                        font_dict = {}
                        font_dict["rangeid"] = rangeid
                        font_dict["prevcid"] = prevcid
                        font_dict["prevwidth"] = prevwidth
                        font_dict["interval"] = interval
                        font_dict["range_interval"] = range_interval
                        font_dict["range"] = range_
                        pickle.dump(font_dict, fh)
                except IOError as e:
                    if e.errno != errno.EACCES:
                        raise  # Not a permission error.

            if cid > 255 and (cid not in subset or cid >= len(font["cw"])):
                continue
            width = font["cw"][cid]
            if width == 0:
                continue
            if width == 65535:
                width = 0

            if "dw" not in font or (font["dw"] and width != font["dw"]):
                if cid == (prevcid + 1):
                    if width == prevwidth:
                        if width == range_[rangeid][0]:
                            range_.setdefault(rangeid, []).append(width)
                        else:
                            range_[rangeid].pop()
                            # new range
                            rangeid = prevcid
                            range_[rangeid] = [prevwidth, width]
                        interval = True
                        range_interval[rangeid] = True
                    else:
                        if interval:
                            # new range
                            rangeid = cid
                            range_[rangeid] = [width]
                        else:
                            range_[rangeid].append(width)
                        interval = False
                else:
                    rangeid = cid
                    range_[rangeid] = [width]
                    interval = False
                prevcid = cid
                prevwidth = width
        prevk = -1
        nextk = -1
        prevint = False

        ri = range_interval
        for k, ws in sorted(range_.items()):
            cws = len(ws)
            if k == nextk and not prevint and (k not in ri or cws < 3):
                if k in ri:
                    del ri[k]
                range_[prevk] = range_[prevk] + range_[k]
                del range_[k]
            else:
                prevk = k
            nextk = k + cws
            if k in ri:
                prevint = cws > 3
                del ri[k]
                nextk -= 1
            else:
                prevint = False
        w = []
        for k, ws in sorted(range_.items()):
            if len(set(ws)) == 1:
                w.append(" %s %s %s" % (k, k + len(ws) - 1, ws[0]))
            else:
                w.append(" %s [ %s ]\n" % (k, " ".join([str(int(h)) for h in ws])))
        self._out("/W [%s]" % "".join(w))

    def _putimages(self):
        i = [(x[1]["i"], x[1]) for x in self.images.items()]
        i.sort()
        for _, info in i:
            self._putimage(info)
            del info["data"]
            if "smask" in info:
                del info["smask"]

    def _putimage(self, info):
        if "data" in info:
            self._newobj()
            info["n"] = self.n
            self._out("<</Type /XObject")
            self._out("/Subtype /Image")
            self._out("/Width " + str(info["w"]))
            self._out("/Height " + str(info["h"]))

            if info["cs"] == "Indexed":
                self._out(
                    "/ColorSpace [/Indexed /DeviceRGB "
                    + str(len(info["pal"]) // 3 - 1)
                    + " "
                    + str(self.n + 1)
                    + " 0 R]"
                )
            else:
                self._out("/ColorSpace /" + info["cs"])
                if info["cs"] == "DeviceCMYK":
                    self._out("/Decode [1 0 1 0 1 0 1 0]")

            self._out("/BitsPerComponent " + str(info["bpc"]))

            if "f" in info:
                self._out("/Filter /" + info["f"])
            if "dp" in info:
                self._out("/DecodeParms <<" + info["dp"] + ">>")

            if "trns" in info and isinstance(info["trns"], list):
                trns = ""
                for i in range(0, len(info["trns"])):
                    trns += str(info["trns"][i]) + " " + str(info["trns"][i]) + " "
                self._out("/Mask [" + trns + "]")

            if "smask" in info:
                self._out("/SMask " + str(self.n + 1) + " 0 R")

            self._out("/Length " + str(len(info["data"])) + ">>")
            self._out(pdf_stream(info["data"]))
            self._out("endobj")

            # Soft mask
            if "smask" in info:
                dp = (
                    "/Predictor 15 /Colors 1 /BitsPerComponent 8 "
                    + "/Columns "
                    + str(info["w"])
                )
                smask = {
                    "w": info["w"],
                    "h": info["h"],
                    "cs": "DeviceGray",
                    "bpc": 8,
                    "f": info["f"],
                    "dp": dp,
                    "data": info["smask"],
                }
                self._putimage(smask)

            # Palette
            if info["cs"] == "Indexed":
                self._newobj()
                filter, pal = (
                    ("/Filter /FlateDecode ", zlib.compress(info["pal"]))
                    if self.compress
                    else ("", info["pal"])
                )
                self._out("<<" + filter + "/Length " + str(len(pal)) + ">>")
                self._out(pdf_stream(pal))
                self._out("endobj")

    def _putxobjectdict(self):
        i = [(x["i"], x["n"]) for x in self.images.values()]
        i.sort()
        for idx, n in i:
            self._out("/I" + str(idx) + " " + str(n) + " 0 R")

    def _putresourcedict(self):
        self._out("/ProcSet [/PDF /Text /ImageB /ImageC /ImageI]")
        self._out("/Font <<")
        f = [(x["i"], x["n"]) for x in self.fonts.values()]
        f.sort()
        for idx, n in f:
            self._out("/F" + str(idx) + " " + pdf_ref(n))
        self._out(">>")
        self._out("/XObject <<")
        self._putxobjectdict()
        self._out(">>")

    def _putresources(self):
        with self._trace_size("resources.fonts"):
            self._putfonts()
        with self._trace_size("resources.images"):
            self._putimages()

        # Resource dictionary
        with self._trace_size("resources.dict"):
            self.offsets[2] = len(self.buffer)
            self._out("2 0 obj")
            self._out("<<")
            self._putresourcedict()
            self._out(">>")
            self._out("endobj")

    def _putinfo(self):
        info_d = o_dict()
        # info_d[pdf_name('producer')] = ts('PyFPDF ' + FPDF_VERSION + \
        #     ' https://github.com/alexanderankin/pyfpdf')
        info_d[pdf_name("title")] = enclose_in_parens(getattr(self, "title", None))
        info_d[pdf_name("subject")] = enclose_in_parens(getattr(self, "subject", None))
        info_d[pdf_name("author")] = enclose_in_parens(getattr(self, "author", None))
        info_d[pdf_name("keywords")] = enclose_in_parens(
            getattr(self, "keywords", None)
        )
        info_d[pdf_name("creator")] = enclose_in_parens(getattr(self, "creator", None))

        if hasattr(self, "creation_date"):
            try:
                creation_date = self.creation_date
                date_string = creation_date.strftime("%Y%m%d%H%M%S")
            except Exception as error:
                raise FPDFException(
                    "Could not format date: " + str(creation_date)
                ) from error
        else:
            date_string = datetime.now().strftime("%Y%m%d%H%M%S")
        info_d[pdf_name("CreationDate")] = enclose_in_parens("D:" + date_string)

        self._out(pdf_d(info_d, open_dict="", close_dict="", has_empty_fields=True))

    def _putcatalog(self):
        catalog_d = o_dict()
        catalog_d[pdf_name("type")] = pdf_name("catalog")
        catalog_d[pdf_name("pages")] = pdf_ref(1)

        zoom_configs = {
            "default": ["/Fit"],  # TODO FIXME
            "fullpage": ["/Fit"],
            "fullwidth": ["/FitH", "null"],
            "real": ["/XYZ", "null", "null", "1"],
        }
        zoom_config = [pdf_ref(3)]
        zoom_config.extend(zoom_configs.get(self.zoom_mode, []))

        # zoom_config is a number, not one of the allowed strings
        if not zoom_config:
            zoom_config = ["/XYZ", "null", "null", str(self.zoom_mode / 100)]

        catalog_d[pdf_name("OpenAction")] = pdf_l(zoom_config)

        layout_names = {
            "single": pdf_name("SinglePage"),
            "continuous": pdf_name("OneColumn"),
            "two": pdf_name("TwoColumnLeft"),
        }

        if self.layout_mode in layout_names:
            catalog_d[pdf_name("PageLayout")] = layout_names[self.layout_mode]

        self._out(pdf_d(catalog_d, open_dict="", close_dict=""))

    def _putheader(self):
        self._out("%PDF-" + self.pdf_version)

    def _puttrailer(self):
        self._out("/Size " + str(self.n + 1))
        self._out("/Root " + pdf_ref(self.n))
        self._out("/Info " + pdf_ref(self.n - 1))

    def _enddoc(self):
        LOGGER.debug("Final doc sections size summary:")
        with self._trace_size("header"):
            self._putheader()
        with self._trace_size("pages"):
            self._putpages()
        self._putresources()  # trace_size is performed inside
        # Info
        with self._trace_size("info"):
            self._newobj()
            self._out("<<")
            self._putinfo()
            self._out(">>")
            self._out("endobj")
        # Catalog
        with self._trace_size("catalog"):
            self._newobj()
            self._out("<<")
            self._putcatalog()
            self._out(">>")
            self._out("endobj")
        # Cross-ref
        with self._trace_size("xref"):
            o = len(self.buffer)
            self._out("xref")
            self._out("0 " + (str(self.n + 1)))
            self._out("0000000000 65535 f ")
            for i in range(1, self.n + 1):
                self._out(sprintf("%010d 00000 n ", self.offsets[i]))
        # Trailer
        with self._trace_size("trailer"):
            self._out("trailer")
            self._out("<<")
            self._puttrailer()
            self._out(">>")
            self._out("startxref")
            self._out(o)
        self._out("%%EOF")
        self.state = 3

    def _beginpage(self, orientation, format, same):
        self.page += 1
        self.pages[self.page] = {"content": bytearray()}
        self.state = 2
        self.x = self.l_margin
        self.y = self.t_margin
        self.font_family = ""
        self.font_stretching = 100
        if not same:
            # Page format
            if format:
                # Change page format
                fw_pt, fh_pt = get_page_format(format, self.k)
            else:
                # Set to default format
                fw_pt = self.dw_pt
                fh_pt = self.dh_pt
            # Page orientation
            if not orientation:
                orientation = self.def_orientation
            else:
                orientation = orientation[0].upper()
            if orientation == "P":
                self.w_pt = fw_pt
                self.h_pt = fh_pt
            else:
                self.w_pt = fh_pt
                self.h_pt = fw_pt
            self.w = self.w_pt / self.k
            self.h = self.h_pt / self.k
            self.page_break_trigger = self.h - self.b_margin
            self.cur_orientation = orientation
        self.pages[self.page]["w_pt"] = self.w_pt
        self.pages[self.page]["h_pt"] = self.h_pt

    def _endpage(self):
        # End of page contents
        self.state = 1

    def _newobj(self):
        # Begin a new object
        self.n += 1
        self.offsets[self.n] = len(self.buffer)
        self._out(str(self.n) + " 0 obj")

    def _dounderline(self, x, y, txt):
        # Underline text
        up = self.current_font["up"]
        ut = self.current_font["ut"]
        w = self.get_string_width(txt, True) + self.ws * txt.count(" ")
        return sprintf(
            "%.2f %.2f %.2f %.2f re f",
            x * self.k,
            (self.h - (y - up / 1000.0 * self.font_size)) * self.k,
            w * self.k,
            -ut / 1000.0 * self.font_size_pt,
        )

    def _out(self, s):
        # Add a line to the document
        if not isinstance(s, bytes):
            if not isinstance(s, str):
                s = str(s)
            s = s.encode("latin1")
        if self.state == 2:
            self.pages[self.page]["content"] += s + b"\n"
        else:
            self.buffer += s + b"\n"

    @check_page
    def interleaved2of5(self, txt, x, y, w=1.0, h=10.0):
        "Barcode I2of5 (numeric), adds a 0 if odd lenght"
        narrow = w / 3.0
        wide = w

        # wide/narrow codes for the digits
        bar_char = {
            "0": "nnwwn",
            "1": "wnnnw",
            "2": "nwnnw",
            "3": "wwnnn",
            "4": "nnwnw",
            "5": "wnwnn",
            "6": "nwwnn",
            "7": "nnnww",
            "8": "wnnwn",
            "9": "nwnwn",
            "A": "nn",
            "Z": "wn",
        }

        self.set_fill_color(0)
        code = txt
        # add leading zero if code-length is odd
        if len(code) % 2 != 0:
            code = "0" + code

        # add start and stop codes
        code = "AA" + code.lower() + "ZA"

        for i in range(0, len(code), 2):
            # choose next pair of digits
            char_bar = code[i]
            char_space = code[i + 1]
            # check whether it is a valid digit
            if char_bar not in bar_char.keys():
                raise RuntimeError('Char "%s" invalid for I25: ' % char_bar)
            if not char_space in bar_char.keys():
                raise RuntimeError('Char "%s" invalid for I25: ' % char_space)

            # create a wide/narrow-seq (first digit=bars, second digit=spaces)
            seq = ""
            for s in range(0, len(bar_char[char_bar])):
                seq += bar_char[char_bar][s] + bar_char[char_space][s]

            for bar, char in enumerate(seq):
                # set line_width depending on value
                line_width = narrow if char == "n" else wide

                # draw every second value, the other is represented by space
                if bar % 2 == 0:
                    self.rect(x, y, line_width, h, "F")

                x += line_width

    @check_page
    def code39(self, txt, x, y, w=1.5, h=5.0):
        """Barcode 3of9"""
        dim = {"w": w, "n": w / 3.0}
        chars = {
            "0": "nnnwwnwnn",
            "1": "wnnwnnnnw",
            "2": "nnwwnnnnw",
            "3": "wnwwnnnnn",
            "4": "nnnwwnnnw",
            "5": "wnnwwnnnn",
            "6": "nnwwwnnnn",
            "7": "nnnwnnwnw",
            "8": "wnnwnnwnn",
            "9": "nnwwnnwnn",
            "A": "wnnnnwnnw",
            "B": "nnwnnwnnw",
            "C": "wnwnnwnnn",
            "D": "nnnnwwnnw",
            "E": "wnnnwwnnn",
            "F": "nnwnwwnnn",
            "G": "nnnnnwwnw",
            "H": "wnnnnwwnn",
            "I": "nnwnnwwnn",
            "J": "nnnnwwwnn",
            "K": "wnnnnnnww",
            "L": "nnwnnnnww",
            "M": "wnwnnnnwn",
            "N": "nnnnwnnww",
            "O": "wnnnwnnwn",
            "P": "nnwnwnnwn",
            "Q": "nnnnnnwww",
            "R": "wnnnnnwwn",
            "S": "nnwnnnwwn",
            "T": "nnnnwnwwn",
            "U": "wwnnnnnnw",
            "V": "nwwnnnnnw",
            "W": "wwwnnnnnn",
            "X": "nwnnwnnnw",
            "Y": "wwnnwnnnn",
            "Z": "nwwnwnnnn",
            "-": "nwnnnnwnw",
            ".": "wwnnnnwnn",
            " ": "nwwnnnwnn",
            "*": "nwnnwnwnn",
            "$": "nwnwnwnnn",
            "/": "nwnwnnnwn",
            "+": "nwnnnwnwn",
            "%": "nnnwnwnwn",
        }
        self.set_fill_color(0)
        for c in txt.upper():
            if c not in chars:
                raise RuntimeError('Invalid char "%s" for Code39' % c)
            for i, d in enumerate(chars[c]):
                if i % 2 == 0:
                    self.rect(x, y, dim[d], h, "F")
                x += dim[d]
            x += dim["n"]

    @check_page
    @contextmanager
    def rect_clip(self, x, y, w, h):
        self._out(
            sprintf(
                "q %.2f %.2f %.2f %.2f re W n\n",
                x * self.k,
                (self.h - (y + h)) * self.k,
                w * self.k,
                h * self.k,
            )
        )
        yield
        self._out("Q\n")

    @contextmanager
    def _trace_size(self, label):
        prev_size = len(self.buffer)
        yield
        LOGGER.debug("- %s.size: %s", label, _sizeof_fmt(len(self.buffer) - prev_size))


def _hashpath(fn):
    h = md5()
    h.update(fn.encode("UTF-8"))
    return h.hexdigest()


def _sizeof_fmt(num, suffix="B"):
    # Recipe from: https://stackoverflow.com/a/1094933/636849
    for unit in ["", "Ki", "Mi", "Gi", "Ti", "Pi", "Ei", "Zi"]:
        if abs(num) < 1024.0:
            return "%3.1f%s%s" % (num, unit, suffix)
        num /= 1024.0
    return "%.1f%s%s" % (num, "Yi", suffix)


__all__ = ["FPDF", "load_cache", "get_page_format", "PAGE_FORMATS"]<|MERGE_RESOLUTION|>--- conflicted
+++ resolved
@@ -1237,15 +1237,9 @@
         text_cells.append(substr(s, j, i - j))
 
         location_options = {
-<<<<<<< HEAD
-            0: lambda : self.set_xy(self.x + w, self.y),
-            1: lambda : self.set_x(self.l_margin),  # could control y
-            2: lambda : None
-=======
-            0: lambda: self.set_xy(location[0] + w, location[1]),
+            0: lambda: self.set_xy(self.x + w, self.y),
             1: lambda: self.set_x(self.l_margin),  # could control y
-            2: lambda: None,
->>>>>>> e544ddac
+            2: lambda: None
         }
         location_options.get(ln, lambda: None)()
 
