--- conflicted
+++ resolved
@@ -3419,8 +3419,7 @@
 
     def _parse_chars(self, text: str, markdown: bool) -> Iterator[Fragment]:
         "Split text into fragments"
-<<<<<<< HEAD
-        if not markdown and not self.is_ttf_font:
+        if not markdown and not self.text_shaping and not self._fallback_font_ids:
             if self.str_alias_nb_pages:
                 for seq, fragment_text in enumerate(
                     text.split(self.str_alias_nb_pages)
@@ -3437,9 +3436,6 @@
                         )
                 return
 
-=======
-        if not markdown and not self.text_shaping and not self._fallback_font_ids:
->>>>>>> 33eb7ed6
             yield Fragment(text, self._get_current_graphics_state(), self.k)
             return
         txt_frag, in_bold, in_italics, in_underline = (
