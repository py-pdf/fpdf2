import base64, zlib
from io import BytesIO
from math import ceil
from urllib.request import urlopen

try:
    from PIL import Image, TiffImagePlugin

    try:
        from PIL.Image import Resampling

        RESAMPLE = Resampling.LANCZOS
    except ImportError:  # For Pillow < 9.1.0
        RESAMPLE = Image.ANTIALIAS
except ImportError:
    Image = None

from .errors import FPDFException


SUPPORTED_IMAGE_FILTERS = ("AUTO", "FlateDecode", "DCTDecode", "JPXDecode")


def load_image(filename):
    """
    This method is used to load external resources, such as images.
    It is automatically called when resource added to document by `FPDF.image()`.
    It always return a BytesIO buffer.
    """
    # if a bytesio instance is passed in, use it as is.
    if isinstance(filename, BytesIO):
        return filename
    # by default loading from network is allowed for all images
    if filename.startswith(("http://", "https://")):
        # disabling bandit rule as permitted schemes are whitelisted:
        with urlopen(filename) as url_file:  # nosec B310
            return BytesIO(url_file.read())
    elif filename.startswith("data"):
        return _decode_base64_image(filename)
    with open(filename, "rb") as local_file:
        return BytesIO(local_file.read())


def _decode_base64_image(base64Image):
    "Decode the base 64 image string into an io byte stream."
    imageData = base64Image.split("base64,")[1]
    decodedData = base64.b64decode(imageData)
    return BytesIO(decodedData)


def get_img_info(img, image_filter="AUTO", dims=None):
    """
    Args:
        img: `BytesIO` or `PIL.Image.Image` instance
        image_filter (str): one of the SUPPORTED_IMAGE_FILTERS
    """
    if Image is None:
        raise EnvironmentError("Pillow not available - fpdf2 cannot insert images")

    if not isinstance(img, Image.Image):
        img = Image.open(img)

    if dims:
        img = img.resize(dims, resample=RESAMPLE)

    if image_filter == "AUTO":
        # Very simple logic for now:
        if img.format == "JPEG":
            image_filter = "DCTDecode"
        elif img.mode == "1":
            image_filter = "CCITTFaxDecode"
        else:
            image_filter = "FlateDecode"

    if img.mode in ("P", "PA") and image_filter != "FlateDecode":
        img = img.convert("RGBA")

    if img.mode not in ("1", "L", "LA", "RGB", "RGBA", "P", "PA"):
        img = img.convert("RGBA")

    w, h = img.size
    info = {}
    if img.mode == "1":
        dpn, bpc, colspace = 1, 1, "DeviceGray"
        info["data"] = _to_data(img, image_filter)
    elif img.mode == "L":
        dpn, bpc, colspace = 1, 8, "DeviceGray"
        info["data"] = _to_data(img, image_filter)
    elif img.mode == "LA":
        dpn, bpc, colspace = 1, 8, "DeviceGray"
        alpha_channel = slice(1, None, 2)
        info["data"] = _to_data(img, image_filter, remove_slice=alpha_channel)
        if _has_alpha(img, alpha_channel) and image_filter not in (
            "DCTDecode",
            "JPXDecode",
        ):
            info["smask"] = _to_data(img, image_filter, select_slice=alpha_channel)
    elif img.mode == "P":
        dpn, bpc, colspace = 1, 8, "Indexed"
        info["data"] = _to_data(img, image_filter)
        info["pal"] = img.palette.palette

        # check if the P image has transparency
        if img.info.get("transparency", None) is not None and image_filter not in (
            "DCTDecode",
            "JPXDecode",
        ):
            # convert to RGBA to get the alpha channel for creating the smask
            info["smask"] = _to_data(
                img.convert("RGBA"), image_filter, select_slice=slice(3, None, 4)
            )
    elif img.mode == "PA":
        dpn, bpc, colspace = 1, 8, "Indexed"
        info["pal"] = img.palette.palette
        alpha_channel = slice(1, None, 2)
        info["data"] = _to_data(img, image_filter, remove_slice=alpha_channel)
        if _has_alpha(img, alpha_channel) and image_filter not in (
            "DCTDecode",
            "JPXDecode",
        ):
            info["smask"] = _to_data(img, image_filter, select_slice=alpha_channel)
    elif img.mode == "RGB":
        dpn, bpc, colspace = 3, 8, "DeviceRGB"
        info["data"] = _to_data(img, image_filter)
    else:  # RGBA image
        dpn, bpc, colspace = 3, 8, "DeviceRGB"
        alpha_channel = slice(3, None, 4)
        info["data"] = _to_data(img, image_filter, remove_slice=alpha_channel)
        if _has_alpha(img, alpha_channel) and image_filter not in (
            "DCTDecode",
            "JPXDecode",
        ):
            info["smask"] = _to_data(img, image_filter, select_slice=alpha_channel)

    dp = f"/Predictor 15 /Colors {dpn} /Columns {w}"

    if img.mode == "1":
        inverted = False
        # copied from img2pdf
        if (
            img.format == "TIFF"
            and img.info["compression"] == "group4"
            and len(img.tag_v2[TiffImagePlugin.STRIPOFFSETS]) == 1
            and len(img.tag_v2[TiffImagePlugin.STRIPBYTECOUNTS]) == 1
        ):
            photo = img.tag_v2[TiffImagePlugin.PHOTOMETRIC_INTERPRETATION]
            if photo == 0:
                inverted = True
        dp = f"/BlackIs1 {str(inverted).lower()} /Columns {w} /K -1 /Rows {h}"

    info.update(
        {
            "w": w,
            "h": h,
            "cs": colspace,
            "bpc": bpc,
            "f": image_filter,
            "dp": dp,
        }
    )

    return info


class temp_attr:
    """
    temporary change the attribute of an object using a context manager
    """

    def __init__(self, obj, field, value):
        self.obj = obj
        self.field = field
        self.value = value

    def __enter__(self):
        self.exists = False
        if hasattr(self.obj, self.field):
            self.exists = True
            self.old_value = getattr(self.obj, self.field)
        setattr(self.obj, self.field, self.value)

    def __exit__(self, exctype, excinst, exctb):
        if self.exists:
            setattr(self.obj, self.field, self.old_value)
        else:
            delattr(self.obj, self.field)


def ccitt_payload_location_from_pil(img):
    """
    returns the byte offset and length of the CCITT payload in the original TIFF data
    """
    # assert(img.info["compression"] == "group4")

    # Read the TIFF tags to find the offset(s) of the compressed data strips.
    strip_offsets = img.tag_v2[TiffImagePlugin.STRIPOFFSETS]
    strip_bytes = img.tag_v2[TiffImagePlugin.STRIPBYTECOUNTS]

    # PIL always seems to create a single strip even for very large TIFFs when
    # it saves images, so assume we only have to read a single strip.
    # A test ~10 GPixel image was still encoded as a single strip. Just to be
    # safe check throw an error if there is more than one offset.
    if len(strip_offsets) != 1 or len(strip_bytes) != 1:
        raise NotImplementedError(
            "Transcoding multiple strips not supported by the PDF format"
        )

    (offset,), (length,) = strip_offsets, strip_bytes

    return offset, length


def transcode_monochrome(img):
    """
    Convert the open PIL.Image imgdata to compressed CCITT Group4 data.

    """

    # logger.debug("Converting monochrome to CCITT Group4")

    # Convert the image to Group 4 in memory. If libtiff is not installed and
    # Pillow is not compiled against it, .save() will raise an exception.
    newimgio = BytesIO()

    # we create a whole new PIL image or otherwise it might happen with some
    # input images, that libtiff fails an assert and the whole process is
    # killed by a SIGABRT:
<<<<<<< HEAD
    #   https://gitlab.mister-muffin.de/josch/img2pdf/issues/46
    img2 = Image.frombytes(img.mode, img.size, img.tobytes())
=======
    im = Image.frombytes(img.mode, img.size, img.tobytes())
>>>>>>> 21f3d556

    # Since version 8.3.0 Pillow limits strips to 64 KB. Since PDF only
    # supports single strip CCITT Group4 payloads, we have to coerce it back
    # into putting everything into a single strip. Thanks to Andrew Murray for
    # the hack.
    #
    # Since version 8.4.0 Pillow allows us to modify the strip size explicitly
    tmp_strip_size = (img.size[0] + 7) // 8 * img.size[1]
    if hasattr(TiffImagePlugin, "STRIP_SIZE"):
        # we are using Pillow 8.4.0 or later
        with temp_attr(TiffImagePlugin, "STRIP_SIZE", tmp_strip_size):
            img2.save(newimgio, format="TIFF", compression="group4")
    else:
        # only needed for Pillow 8.3.x but works for versions before that as
        # well
        pillow__getitem__ = TiffImagePlugin.ImageFileDirectory_v2.__getitem__

        def __getitem__(self, tag):
            overrides = {
                TiffImagePlugin.ROWSPERSTRIP: img.size[1],
                TiffImagePlugin.STRIPBYTECOUNTS: [tmp_strip_size],
                TiffImagePlugin.STRIPOFFSETS: [0],
            }
            return overrides.get(tag, pillow__getitem__(self, tag))

        with temp_attr(
            TiffImagePlugin.ImageFileDirectory_v2, "__getitem__", __getitem__
        ):
            img2.save(newimgio, format="TIFF", compression="group4")

    # Open new image in memory
    newimgio.seek(0)
    newimg = Image.open(newimgio)

    offset, length = ccitt_payload_location_from_pil(newimg)

    newimgio.seek(offset)
    return newimgio.read(length)


def _to_data(img, image_filter, **kwargs):
    if image_filter == "FlateDecode":
        return _to_zdata(img, **kwargs)

    if image_filter == "CCITTFaxDecode":
        return transcode_monochrome(img)

    if img.mode == "LA":
        img = img.convert("L")

    if img.mode == "RGBA":
        img = img.convert("RGB")

    if image_filter == "DCTDecode":
        compressed_bytes = BytesIO()
        img.save(compressed_bytes, format="JPEG")
        return compressed_bytes.getvalue()

    if image_filter == "JPXDecode":
        compressed_bytes = BytesIO()
        img.save(compressed_bytes, format="JPEG2000")
        return compressed_bytes.getvalue()

    raise FPDFException(f'Unsupported image filter: "{image_filter}"')


def _to_zdata(img, remove_slice=None, select_slice=None):
    data = bytearray(img.tobytes())
    if remove_slice:
        del data[remove_slice]
    if select_slice:
        data = data[select_slice]
    # Left-padding every row with a single zero:
    if img.mode == "1":
        row_size = ceil(img.size[0] / 8)
    else:
        channels_count = len(data) // (img.size[0] * img.size[1])
        row_size = img.size[0] * channels_count

    data_with_padding = bytearray()
    for i in range(0, len(data), row_size):
        data_with_padding.extend(b"\0")
        data_with_padding.extend(data[i : i + row_size])

    return zlib.compress(data_with_padding)


def _has_alpha(img, alpha_channel):
    alpha = bytearray(img.tobytes())[alpha_channel]
    return any(c != 255 for c in alpha)<|MERGE_RESOLUTION|>--- conflicted
+++ resolved
@@ -225,12 +225,7 @@
     # we create a whole new PIL image or otherwise it might happen with some
     # input images, that libtiff fails an assert and the whole process is
     # killed by a SIGABRT:
-<<<<<<< HEAD
-    #   https://gitlab.mister-muffin.de/josch/img2pdf/issues/46
-    img2 = Image.frombytes(img.mode, img.size, img.tobytes())
-=======
     im = Image.frombytes(img.mode, img.size, img.tobytes())
->>>>>>> 21f3d556
 
     # Since version 8.3.0 Pillow limits strips to 64 KB. Since PDF only
     # supports single strip CCITT Group4 payloads, we have to coerce it back
