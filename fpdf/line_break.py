--- conflicted
+++ resolved
@@ -144,13 +144,9 @@
         return lift * self.graphics_state["font_size_pt"]
 
     @property
-<<<<<<< HEAD
-=======
     def _text_shaping(self):
         return self.graphics_state["text_shaping"]
 
-    @property
->>>>>>> 031f3e7a
     def string(self):
         return "".join(self.characters)
 
