--- conflicted
+++ resolved
@@ -136,7 +136,6 @@
         Load the template definition from a CSV file.
 
         Arguments:
-<<<<<<< HEAD
 
             infile (string):
                 The filename of the CSV file.
@@ -155,26 +154,6 @@
 
         """
 
-=======
-
-            infile (string):
-                The filename of the CSV file.
-
-            delimiter (single character):
-                The character that seperates the fields in the CSV file:
-                Usually a comma, semicolon, or tab.
-
-            decimal_sep (single character):
-                The decimal separator used in the file.
-                Usually either a point or a comma.
-
-            encoding (string):
-                The character encoding of the file.
-                Default is the system default encoding.
-
-        """
-
->>>>>>> ffdbc485
         def _varsep_float(s, default="0"):
             """Convert to float with given decimal seperator"""
             # glad to have nonlocal scoping...
@@ -502,11 +481,6 @@
         **__,
     ):
         if x is not None or y is not None or w is not None or h is not None:
-<<<<<<< HEAD
-            raise ValueError(
-                "Arguments x/y/w/h are invalid. Use x1/y1/y2/size instead."
-            )
-=======
             warnings.warn(
                 "code39 arguments x/y/w/h are deprecated, please use x1/y1/y2/size instead",
                 PendingDeprecationWarning,
@@ -521,7 +495,6 @@
                 x2 = x1 + size
             if y2 is None and h is not None:
                 y2 = y1 + h
->>>>>>> ffdbc485
         pdf = self.pdf
         if pdf.fill_color.lower() != _rgb_as_str(foreground):
             pdf.set_fill_color(*_rgb(foreground))
