--- conflicted
+++ resolved
@@ -329,17 +329,11 @@
     def text_shaping(self):
         return self.__statestack[-1]["text_shaping"]
 
-<<<<<<< HEAD
-    @_text_shaping.setter
-    def _text_shaping(self, v):
-        if v:
-            self.__statestack[-1]["_text_shaping"] = dict(v)
-            self.__statestack[-1]["_text_shaping"]["features"] == dict(v["features"])
-=======
     @text_shaping.setter
     def text_shaping(self, v):
-        self.__statestack[-1]["text_shaping"] = v
->>>>>>> 031f3e7a
+        if v:
+            self.__statestack[-1]["text_shaping"] = dict(v)
+            self.__statestack[-1]["text_shaping"]["features"] == dict(v["features"])
 
     def font_face(self):
         """
